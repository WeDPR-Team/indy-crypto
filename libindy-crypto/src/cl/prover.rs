use bn::BigNumber;
use cl::*;
use cl::constants::*;
use errors::IndyCryptoError;
use pair::*;
use super::helpers::*;
use utils::commitment::get_pedersen_commitment;
use utils::get_hash_as_int;

<<<<<<< HEAD
use std::collections::{BTreeMap, BTreeSet};
=======
use std::collections::{HashMap, HashSet};
>>>>>>> 251a2fb1
use std::iter::FromIterator;

/// Credentials owner that can proof and partially disclose the credentials to verifier.
pub struct Prover {}

impl Prover {
    /// Creates a master secret.
    ///
    /// # Example
    /// ```
    /// use indy_crypto::cl::prover::Prover;
    ///
    /// let _master_secret = Prover::new_master_secret().unwrap();
    /// ```
    pub fn new_master_secret() -> Result<MasterSecret, IndyCryptoError> {
        Ok(MasterSecret { ms: bn_rand(LARGE_MASTER_SECRET)? })
    }

    /// Creates blinded master secret for given issuer key and master secret.
    ///
    /// # Arguments
    /// * `credential_pub_key` - Credential public keys.
    /// * `credential_key_correctness_proof` - Credential key correctness proof.
    /// * `credential_values` - Credential values.
    /// * `credential_nonce` - Nonce used for creation of blinded_credential_secrets_correctness_proof.
    ///
    /// # Example
    /// ```
    /// use indy_crypto::cl::new_nonce;
    /// use indy_crypto::cl::issuer::Issuer;
    /// use indy_crypto::cl::prover::Prover;
    ///
    /// let mut credential_schema_builder = Issuer::new_credential_schema_builder().unwrap();
    /// credential_schema_builder.add_attr("sex").unwrap();
    /// let credential_schema = credential_schema_builder.finalize().unwrap();
    ///
    /// let mut non_credential_schema_builder = Issuer::new_non_credential_schema_builder().unwrap();
    /// non_credential_schema_builder.add_attr("master_secret").unwrap();
    /// let non_credential_schema_elements = non_credential_schema_builder.finalize().unwrap();
    ///
    /// let (credential_pub_key, _credential_priv_key, cred_key_correctness_proof) = Issuer::new_credential_def(&credential_schema, &non_credential_schema_elements, false).unwrap();
    ///
    /// let master_secret = Prover::new_master_secret().unwrap();
    /// let credential_nonce = new_nonce().unwrap();
    ///
    /// let mut credential_values_builder = Issuer::new_credential_values_builder().unwrap();
    /// credential_values_builder.add_value_hidden("master_secret", &master_secret.value().unwrap()).unwrap();
    /// let cred_values = credential_values_builder.finalize().unwrap();
    ///
    /// let (_blinded_credential_secrets, _credential_secrets_blinding_factors, _blinded_credential_secrets_correctness_proof) =
    ///     Prover::blind_credential_secrets(&credential_pub_key,
    ///                                 &cred_key_correctness_proof,
    ///                                 &cred_values,
    ///                                 &credential_nonce).unwrap();
    /// ```
    pub fn blind_credential_secrets(credential_pub_key: &CredentialPublicKey,
                               credential_key_correctness_proof: &CredentialKeyCorrectnessProof,
                               credential_values: &CredentialValues,
                               credential_nonce: &Nonce) -> Result<(BlindedCredentialSecrets,
                                                                    CredentialSecretsBlindingFactors,
                                                                    BlindedCredentialSecretsCorrectnessProof), IndyCryptoError> {
            trace!("Prover::blind_credential_secrets: >>> credential_pub_key: {:?}, \
                                                      credential_key_correctness_proof: {:?}, \
                                                      credential_values: {:?}, \
                                                      credential_nonce: {:?}",
            credential_pub_key,
            credential_key_correctness_proof,
            credential_values,
            credential_nonce
        );
        Prover::_check_credential_key_correctness_proof(&credential_pub_key.p_key, credential_key_correctness_proof)?;

        let blinded_primary_credential_secrets =
            Prover::_generate_blinded_primary_credential_secrets_factors(&credential_pub_key.p_key, &credential_values)?;

        let blinded_revocation_credential_secrets = match credential_pub_key.r_key {
            Some(ref r_pk) => Some(Prover::_generate_blinded_revocation_credential_secrets(r_pk)?),
            _ => None
        };

        let blinded_credential_secrets_correctness_proof =
            Prover::_new_blinded_credential_secrets_correctness_proof(&credential_pub_key.p_key,
                                                                 &blinded_primary_credential_secrets,
                                                                 &credential_nonce,
                                                                 &credential_values)?;

        let blinded_credential_secrets = BlindedCredentialSecrets {
            u: blinded_primary_credential_secrets.u,
            ur: blinded_revocation_credential_secrets.as_ref().map(|d| d.ur),
            hidden_attributes: blinded_primary_credential_secrets.hidden_attributes,
            committed_attributes: blinded_primary_credential_secrets.committed_attributes,
        };

        let credential_secrets_blinding_factors = CredentialSecretsBlindingFactors {
            v_prime: blinded_primary_credential_secrets.v_prime,
            vr_prime: blinded_revocation_credential_secrets.map(|d| d.vr_prime)
        };

        trace!("Prover::blind_credential_secrets: <<< blinded_credential_secrets: {:?}, \
                                                      credential_secrets_blinding_factors: {:?}, \
                                                      blinded_credential_secrets_correctness_proof: {:?},",
            blinded_credential_secrets,
            credential_secrets_blinding_factors,
            blinded_credential_secrets_correctness_proof
        );

        Ok((
            blinded_credential_secrets,
            credential_secrets_blinding_factors,
            blinded_credential_secrets_correctness_proof,
        ))
    }

    /// Updates the credential signature by a master secret blinding data.
    ///
    /// # Arguments
    /// * `credential_signature` - Credential signature generated by Issuer.
    /// * `credential_values` - Credential values.
    /// * `signature_correctness_proof` - Credential signature correctness proof.
    /// * `credential_secrets_blinding_factors` - Master secret blinding data.
    /// * `credential_pub_key` - Credential public key.
    /// * `nonce` -  Nonce was used by Issuer for the creation of signature_correctness_proof.
    /// * `rev_key_pub` - (Optional) Revocation registry public key.
    /// * `rev_reg` - (Optional) Revocation registry.
    /// * `witness` - (Optional) Witness.
    ///
    /// # Example
    /// ```
    /// use indy_crypto::cl::new_nonce;
    /// use indy_crypto::cl::issuer::Issuer;
    /// use indy_crypto::cl::prover::Prover;
    ///
    /// let mut credential_schema_builder = Issuer::new_credential_schema_builder().unwrap();
    /// credential_schema_builder.add_attr("sex").unwrap();
    /// let credential_schema = credential_schema_builder.finalize().unwrap();
    ///
    /// let mut non_credential_schema_builder = Issuer::new_non_credential_schema_builder().unwrap();
    /// non_credential_schema_builder.add_attr("master_secret").unwrap();
    /// let non_credential_schema = non_credential_schema_builder.finalize().unwrap();
    ///
    /// let (credential_pub_key, credential_priv_key, cred_key_correctness_proof) = Issuer::new_credential_def(&credential_schema, &non_credential_schema, false).unwrap();
    ///
    /// let master_secret = Prover::new_master_secret().unwrap();
    /// let credential_nonce = new_nonce().unwrap();
    ///
    /// let mut credential_values_builder = Issuer::new_credential_values_builder().unwrap();
    /// credential_values_builder.add_value_hidden("master_secret", &master_secret.value().unwrap()).unwrap();
    /// credential_values_builder.add_dec_known("sex", "5944657099558967239210949258394887428692050081607692519917050011144233115103").unwrap();
    /// let credential_values = credential_values_builder.finalize().unwrap();
    ///
    /// let (blinded_credential_secrets, credential_secrets_blinding_factors, blinded_credential_secrets_correctness_proof) =
    ///     Prover::blind_credential_secrets(&credential_pub_key, &cred_key_correctness_proof, &credential_values, &credential_nonce).unwrap();
    ///
    /// let credential_issuance_nonce = new_nonce().unwrap();
    ///
    /// let (mut credential_signature, signature_correctness_proof) =
    ///     Issuer::sign_credential("CnEDk9HrMnmiHXEV1WFgbVCRteYnPqsJwrTdcZaNhFVW",
    ///                             &blinded_credential_secrets,
    ///                             &blinded_credential_secrets_correctness_proof,
    ///                             &credential_nonce,
    ///                             &credential_issuance_nonce,
    ///                             &credential_values,
    ///                             &credential_pub_key,
    ///                             &credential_priv_key).unwrap();
    ///
    /// Prover::process_credential_signature(&mut credential_signature,
    ///                                      &credential_values,
    ///                                      &signature_correctness_proof,
    ///                                      &credential_secrets_blinding_factors,
    ///                                      &credential_pub_key,
    ///                                      &credential_issuance_nonce,
    ///                                      None, None, None).unwrap();
    /// ```
    pub fn process_credential_signature(credential_signature: &mut CredentialSignature,
                                        credential_values: &CredentialValues,
                                        signature_correctness_proof: &SignatureCorrectnessProof,
                                        credential_secrets_blinding_factors: &CredentialSecretsBlindingFactors,
                                        credential_pub_key: &CredentialPublicKey,
                                        nonce: &Nonce,
                                        rev_key_pub: Option<&RevocationKeyPublic>,
                                        rev_reg: Option<&RevocationRegistry>,
                                        witness: Option<&Witness>) -> Result<(), IndyCryptoError> {
        trace!("Prover::process_credential_signature: >>> credential_signature: {:?}, \
                                                          credential_values: {:?}, \
                                                          signature_correctness_proof: {:?}, \
                                                          credential_secrets_blinding_factors: {:?}, \
                                                          credential_pub_key: {:?}, \
                                                          nonce: {:?}, \
                                                          rev_key_pub: {:?}, \
                                                          rev_reg: {:?}, \
                                                          witness: {:?}",
            credential_signature,
            credential_values,
            signature_correctness_proof,
            credential_secrets_blinding_factors,
            credential_pub_key,
            nonce,
            rev_key_pub,
            rev_reg,
            witness
        );

        Prover::_process_primary_credential(&mut credential_signature.p_credential, &credential_secrets_blinding_factors.v_prime)?;

        Prover::_check_signature_correctness_proof(&credential_signature.p_credential,
                                                   credential_values,
                                                   signature_correctness_proof,
                                                   &credential_pub_key.p_key,
                                                   nonce)?;

        if let (&mut Some(ref mut non_revocation_cred), Some(ref vr_prime), &Some(ref r_key),
            Some(ref r_key_pub), Some(ref r_reg), Some(ref witness)) = (&mut credential_signature.r_credential,
                                                                        credential_secrets_blinding_factors.vr_prime,
                                                                        &credential_pub_key.r_key,
                                                                        rev_key_pub,
                                                                        rev_reg,
                                                                        witness) {
            Prover::_process_non_revocation_credential(non_revocation_cred,
                                                       vr_prime,
                                                       &r_key,
                                                       r_key_pub,
                                                       r_reg,
                                                       witness)?;
        }

        trace!("Prover::process_credential_signature: <<<");

        Ok(())
    }

    /// Creates and returns proof builder.
    ///
    /// The purpose of proof builder is building of proof entity according to the given request .
    /// # Example
    /// ```
    /// use indy_crypto::cl::prover::Prover;
    ///
    /// let _proof_builder = Prover::new_proof_builder();
    pub fn new_proof_builder() -> Result<ProofBuilder, IndyCryptoError> {
        Ok(ProofBuilder {
            common_attributes: BTreeMap::new(),
            init_proofs: Vec::new(),
            c_list: Vec::new(),
            tau_list: Vec::new()
        })
    }

    #[cfg(test)]
    pub fn check_credential_key_correctness_proof(pr_pub_key: &CredentialPrimaryPublicKey,
                                               key_correctness_proof: &CredentialKeyCorrectnessProof) -> Result<(), IndyCryptoError> {
        Prover::_check_credential_key_correctness_proof(pr_pub_key, key_correctness_proof)
    }

    fn _check_credential_key_correctness_proof(pr_pub_key: &CredentialPrimaryPublicKey,
                                               key_correctness_proof: &CredentialKeyCorrectnessProof) -> Result<(), IndyCryptoError> {
        trace!("Prover::_check_credential_key_correctness_proof: >>> pr_pub_key: {:?}, key_correctness_proof: {:?}",
            pr_pub_key,
            key_correctness_proof
        );

        if pr_pub_key.r.keys().collect::<HashSet<&String>>().ne(
            &key_correctness_proof.xr_cap.iter().map(|&(ref key, ref _val)| key).collect()) {
            return Err(IndyCryptoError::InvalidStructure(
                format!("Key Correctness Proof invalid: attributes {:?} are inconsistent with public key {:?}",
                        key_correctness_proof.xr_cap, pr_pub_key)));
        }

        let mut ctx = BigNumber::new_context()?;

        let z_inverse = pr_pub_key.z.inverse(&pr_pub_key.n, Some(&mut ctx))?;
        let z_cap = get_pedersen_commitment(
            &z_inverse,
            &key_correctness_proof.c,
            &pr_pub_key.s,
            &key_correctness_proof.xz_cap,
            &pr_pub_key.n,
            &mut ctx,
        )?;

        let mut ordered_r_values = Vec::new();
        let mut ordered_r_cap_values = Vec::new();

        for &(ref key, ref xr_cap_value) in &key_correctness_proof.xr_cap {
            let r_value = &pr_pub_key.r[key];
            ordered_r_values.push(r_value.clone()?);

            let r_inverse = r_value.inverse(&pr_pub_key.n, Some(&mut ctx))?;
<<<<<<< HEAD
            let val = get_pedersen_commitment(
                &r_inverse,
                &key_correctness_proof.c,
                &pr_pub_key.s,
                &xr_cap_value,
                &pr_pub_key.n,
                &mut ctx,
            )?;

            r_cap.insert(key.to_owned(), val);
=======
            let val = get_pedersen_commitment(&r_inverse, &key_correctness_proof.c,
                                              &pr_pub_key.s, &xr_cap_value, &pr_pub_key.n, &mut ctx)?;
            ordered_r_cap_values.push(val);
>>>>>>> 251a2fb1
        }

        let mut values: Vec<u8> = Vec::new();
        values.extend_from_slice(&pr_pub_key.z.to_bytes()?);
        for val in ordered_r_values {
            values.extend_from_slice(&val.to_bytes()?);
        }
        values.extend_from_slice(&z_cap.to_bytes()?);
        for val in ordered_r_cap_values {
            values.extend_from_slice(&val.to_bytes()?);
        }

        let c = get_hash_as_int(&mut vec![values])?;

        let valid = key_correctness_proof.c.eq(&c);

        if !valid {
            return Err(IndyCryptoError::InvalidStructure(format!("Invalid Credential key correctness proof")));
        }

        trace!("Prover::_check_credential_key_correctness_proof: <<<");

        Ok(())
    }

    fn _generate_blinded_primary_credential_secrets_factors(p_pub_key: &CredentialPrimaryPublicKey,
                                                            credential_values: &CredentialValues) -> Result<PrimaryBlindedCredentialSecretsFactors, IndyCryptoError> {
        trace!("Prover::_generate_blinded_primary_credential_secrets_factors: >>> p_pub_key: {:?}, credential_values: {:?}",
            p_pub_key,
            credential_values
        );

        let mut ctx = BigNumber::new_context()?;
        let v_prime = bn_rand(LARGE_VPRIME)?;

        //Hidden attributes are combined in this value
        let hidden_attributes = credential_values
                                    .attrs_values
                                    .iter()
                                    .filter(|&(_, v)| v.is_hidden())
                                    .map(|(attr, _)| attr.clone())
                                    .collect::<BTreeSet<String>>();
        let u = hidden_attributes.iter().fold(
                p_pub_key.s.mod_exp(
                    &v_prime,
                    &p_pub_key.n,
                    Some(&mut ctx),
                ),
                |acc, attr| {
                    let pk_r = p_pub_key.r.get(&attr.clone()).ok_or(
                        IndyCryptoError::InvalidStructure(
                            format!("Value by key '{}' not found in pk.r", attr),
                        ),
                    )?;
                    let cred_value = &credential_values.attrs_values[attr];
                    acc?.mod_mul(
                        &pk_r.mod_exp(
                            cred_value.value(),
                            &p_pub_key.n,
                            Some(&mut ctx),
                        )?,
                        &p_pub_key.n,
                        Some(&mut ctx),
                    )
                },
            )?;


        let mut committed_attributes = BTreeMap::new();

        for (attr, cv) in credential_values.attrs_values.iter().filter(|&(_, v)| v.is_commitment()) {
            if let &CredentialValue::Commitment { ref value, ref blinding_factor } = cv {
                committed_attributes.insert(
                    attr.clone(),
                    get_pedersen_commitment(
                        &p_pub_key.s,
                        blinding_factor,
                        &p_pub_key.z,
                        value,
                        &p_pub_key.n,
                        &mut ctx,
                    )?,
                );
            }
        }

        let primary_blinded_cred_secrets = PrimaryBlindedCredentialSecretsFactors {
            u,
            v_prime,
            hidden_attributes,
            committed_attributes,
        };

        trace!("Prover::_generate_blinded_primary_credential_secrets_factors: <<< primary_blinded_cred_secrets: {:?}", primary_blinded_cred_secrets);

        Ok(primary_blinded_cred_secrets)
    }

    fn _generate_blinded_revocation_credential_secrets(r_pub_key: &CredentialRevocationPublicKey) -> Result<RevocationBlindedCredentialSecretsFactors, IndyCryptoError> {
        trace!("Prover::_generate_blinded_revocation_credential_secrets: >>> r_pub_key: {:?}", r_pub_key);

        let vr_prime = GroupOrderElement::new()?;
        let ur = r_pub_key.h2.mul(&vr_prime)?;

        let revocation_blinded_credential_secrets = RevocationBlindedCredentialSecretsFactors { ur, vr_prime };

        trace!("Prover::_generate_blinded_revocation_credential_secrets: <<< revocation_blinded_credential_secrets: {:?}", revocation_blinded_credential_secrets);

        Ok(revocation_blinded_credential_secrets)
    }

    fn _new_blinded_credential_secrets_correctness_proof(p_pub_key: &CredentialPrimaryPublicKey,
                                                         blinded_primary_credential_secrets: &PrimaryBlindedCredentialSecretsFactors,
                                                         nonce: &BigNumber,
                                                         credential_values: &CredentialValues) -> Result<BlindedCredentialSecretsCorrectnessProof, IndyCryptoError> {
        trace!("Prover::_new_blinded_credential_secrets_correctness_proof: >>> p_pub_key: {:?}, \
                                                                               blinded_primary_credential_secrets: {:?}, \
                                                                               nonce: {:?}, \
                                                                               credential_values: {:?}",
                                            blinded_primary_credential_secrets,
                                            nonce,
                                            p_pub_key,
                                            credential_values);

        let mut ctx = BigNumber::new_context()?;

        let v_dash_tilde = bn_rand(LARGE_VPRIME_TILDE)?;

        let mut m_tildes = BTreeMap::new();
        let mut r_tildes = BTreeMap::new();

        let mut values: Vec<u8> = Vec::new();
        let mut u_tilde = p_pub_key.s.mod_exp(
            &v_dash_tilde,
            &p_pub_key.n,
            Some(&mut ctx),
        )?;

        for (attr, cred_value) in credential_values.attrs_values
                                                   .iter()
                                                   .filter(|&(_, v)|  v.is_hidden() || v.is_commitment()) {
            let m_tilde = bn_rand(LARGE_MTILDE)?;
            let pk_r = p_pub_key.r.get(attr).ok_or(
                IndyCryptoError::InvalidStructure(
                    format!(
                        "Value by key '{}' not found in pk.r",
                        attr
                    ),
                ),
            )?;

            match *cred_value {
                CredentialValue::Hidden { .. } => {
                    u_tilde = u_tilde.mod_mul(
                        &pk_r.mod_exp(&m_tilde, &p_pub_key.n, Some(&mut ctx))?,
                        &p_pub_key.n,
                        Some(&mut ctx),
                    )?;
                    ()
                }
                CredentialValue::Commitment { .. } => {
                    let r_tilde = bn_rand(LARGE_MTILDE)?;
                    let commitment_tilde = get_pedersen_commitment(
                        &p_pub_key.z,
                        &m_tilde,
                        &p_pub_key.s,
                        &r_tilde,
                        &p_pub_key.n,
                        &mut ctx,
                    )?;
                    r_tildes.insert(attr.clone(), r_tilde);

                    values.extend_from_slice(&commitment_tilde.to_bytes()?);
                    let ca_value = blinded_primary_credential_secrets.committed_attributes
                                                               .get(attr)
                                                               .ok_or(IndyCryptoError::InvalidStructure(format!("Value by key '{}' not found in primary_blinded_cred_secrets.committed_attributes", attr)))?;
                    values.extend_from_slice(&ca_value.to_bytes()?);
                    ()
                }
                _ => (),
            }
            m_tildes.insert(attr.clone(), m_tilde);
        }

        values.extend_from_slice(&blinded_primary_credential_secrets.u.to_bytes()?);
        values.extend_from_slice(&u_tilde.to_bytes()?);
        values.extend_from_slice(&nonce.to_bytes()?);

        let c = get_hash_as_int(&vec![values])?;

        let v_dash_cap = c.mul(&blinded_primary_credential_secrets.v_prime, Some(&mut ctx))?
            .add(&v_dash_tilde)?;

        let mut m_caps = BTreeMap::new();
        let mut r_caps = BTreeMap::new();

        for (attr, m_tilde) in &m_tildes {
            let ca = credential_values.attrs_values.get(attr).ok_or(
                IndyCryptoError::InvalidStructure(format!(
                    "Value by key '{}' not found in cred_values.committed_attributes",
                    attr
                )),
            )?;

            match ca {
                &CredentialValue::Hidden { ref value } => {
                    let m_cap = m_tilde.add(&c.mul(value, Some(&mut ctx))?)?;
                    m_caps.insert(attr.clone(), m_cap);
                    ()
                }
                &CredentialValue::Commitment {
                    ref value,
                    ref blinding_factor,
                } => {
                    let m_cap = m_tilde.add(&c.mul(value, Some(&mut ctx))?)?;
                    let r_cap = r_tildes[attr].add(&c.mul(blinding_factor, Some(&mut ctx))?)?;

                    m_caps.insert(attr.clone(), m_cap);
                    r_caps.insert(attr.clone(), r_cap);
                    ()
                }
                _ => (),
            }
        }

        let blinded_credential_secrets_correctness_proof =
            BlindedCredentialSecretsCorrectnessProof {
                c,
                v_dash_cap,
                m_caps,
                r_caps,
            };

        trace!("Prover::_new_blinded_credential_secrets_correctness_proof: <<< blinded_primary_master_secret_correctness_proof: {:?}", blinded_credential_secrets_correctness_proof);

        Ok(blinded_credential_secrets_correctness_proof)
    }

    fn _process_primary_credential(p_cred: &mut PrimaryCredentialSignature,
                                   v_prime: &BigNumber) -> Result<(), IndyCryptoError> {
        trace!("Prover::_process_primary_credential: >>> p_cred: {:?}, v_prime: {:?}", p_cred, v_prime);

        p_cred.v = v_prime.add(&p_cred.v)?;

        trace!("Prover::_process_primary_credential: <<<");

        Ok(())
    }

    fn _process_non_revocation_credential(r_cred: &mut NonRevocationCredentialSignature,
                                          vr_prime: &GroupOrderElement,
                                          cred_rev_pub_key: &CredentialRevocationPublicKey,
                                          rev_key_pub: &RevocationKeyPublic,
                                          rev_reg: &RevocationRegistry,
                                          witness: &Witness) -> Result<(), IndyCryptoError> {
        trace!("Prover::_process_non_revocation_credential: >>> r_cred: {:?}, vr_prime: {:?}, cred_rev_pub_key: {:?}, rev_reg: {:?}, rev_key_pub: {:?}",
               r_cred, vr_prime, cred_rev_pub_key, rev_reg, rev_key_pub);

        let r_cnxt_m2 = BigNumber::from_bytes(&r_cred.m2.to_bytes()?)?;
        r_cred.vr_prime_prime = vr_prime.add_mod(&r_cred.vr_prime_prime)?;
        Prover::_test_witness_signature(&r_cred, cred_rev_pub_key, rev_key_pub, rev_reg, witness, &r_cnxt_m2)?;

        trace!("Prover::_process_non_revocation_credential: <<<");

        Ok(())
    }

    fn _check_signature_correctness_proof(p_cred_sig: &PrimaryCredentialSignature,
                                          cred_values: &CredentialValues,
                                          signature_correctness_proof: &SignatureCorrectnessProof,
                                          p_pub_key: &CredentialPrimaryPublicKey,
                                          nonce: &Nonce) -> Result<(), IndyCryptoError> {
        trace!("Prover::_check_signature_correctness_proof: >>> p_cred_sig: {:?}, \
                                                                cred_values: {:?}, \
                                                                signature_correctness_proof: {:?}, \
                                                                p_pub_key: {:?}, \
                                                                nonce: {:?}",
            p_cred_sig,
            cred_values,
            signature_correctness_proof,
            p_pub_key,
            nonce
        );


        let mut ctx = BigNumber::new_context()?;

        if !p_cred_sig.e.is_prime(Some(&mut ctx))? {
            return Err(IndyCryptoError::InvalidStructure(format!("Invalid Signature correctness proof")));
        }

        if let Some((ref attr, _)) = cred_values.attrs_values
                      .iter()
                      .find(|&(ref attr, ref value)|
                (value.is_known() || value.is_hidden()) && !p_pub_key.r.contains_key(attr.clone())) {
                return Err(IndyCryptoError::InvalidStructure(format!("Value by key '{}' not found in public key", attr)));
        }

        let rx = cred_values
            .attrs_values
            .iter()
            .filter(|&(ref attr, ref value)| {
                (value.is_known() || value.is_hidden()) && p_pub_key.r.contains_key(attr.clone())
            })
            .fold(
                get_pedersen_commitment(
                    &p_pub_key.s,
                    &p_cred_sig.v,
                    &p_pub_key.rctxt,
                    &p_cred_sig.m_2,
                    &p_pub_key.n,
                    &mut ctx,
                ),
                |acc, (attr, value)| {
                    acc?.mod_mul(
                        &p_pub_key.r[&attr.clone()].mod_exp(
                            value.value(),
                            &p_pub_key.n,
                            Some(&mut ctx),
                        )?,
                        &p_pub_key.n,
                        Some(&mut ctx),
                    )
                },
            )?;

        let q = p_pub_key.z.mod_div(&rx, &p_pub_key.n, Some(&mut ctx))?;

        let expected_q = p_cred_sig.a.mod_exp(&p_cred_sig.e, &p_pub_key.n, Some(&mut ctx))?;

        if !q.eq(&expected_q) {
            return Err(IndyCryptoError::InvalidStructure(format!("Invalid Signature correctness proof q != q'")));
        }

        let degree = signature_correctness_proof.c.add(
            &signature_correctness_proof.se.mul(&p_cred_sig.e, Some(&mut ctx))?
        )?;

        let a_cap = p_cred_sig.a.mod_exp(&degree, &p_pub_key.n, Some(&mut ctx))?;

        let mut values: Vec<u8> = Vec::new();
        values.extend_from_slice(&q.to_bytes()?);
        values.extend_from_slice(&p_cred_sig.a.to_bytes()?);
        values.extend_from_slice(&a_cap.to_bytes()?);
        values.extend_from_slice(&nonce.to_bytes()?);

        let c = get_hash_as_int(&vec![values])?;

        let valid = signature_correctness_proof.c.eq(&c);

        if !valid {
            return Err(IndyCryptoError::InvalidStructure(format!("Invalid Signature correctness proof c != c'")));
        }

        trace!("Prover::_check_signature_correctness_proof: <<<");

        Ok(())
    }

    fn _test_witness_signature(r_cred: &NonRevocationCredentialSignature,
                               cred_rev_pub_key: &CredentialRevocationPublicKey,
                               rev_key_pub: &RevocationKeyPublic,
                               rev_reg: &RevocationRegistry,
                               witness: &Witness,
                               r_cnxt_m2: &BigNumber) -> Result<(), IndyCryptoError> {
        trace!("Prover::_test_witness_signature: >>> r_cred: {:?}, cred_rev_pub_key: {:?}, rev_key_pub: {:?}, rev_reg: {:?}, r_cnxt_m2: {:?}",
               r_cred, cred_rev_pub_key, rev_key_pub, rev_reg, r_cnxt_m2);

        let z_calc = Pair::pair(&r_cred.witness_signature.g_i, &rev_reg.accum)?
            .mul(&Pair::pair(&cred_rev_pub_key.g, &witness.omega)?.inverse()?)?;

        if z_calc != rev_key_pub.z {
            return Err(IndyCryptoError::InvalidStructure("Issuer is sending incorrect data".to_string()));
        }
        let pair_gg_calc = Pair::pair(&cred_rev_pub_key.pk.add(&r_cred.g_i)?, &r_cred.witness_signature.sigma_i)?;
        let pair_gg = Pair::pair(&cred_rev_pub_key.g, &cred_rev_pub_key.g_dash)?;

        if pair_gg_calc != pair_gg {
            return Err(IndyCryptoError::InvalidStructure("Issuer is sending incorrect data".to_string()));
        }

        let m2 = GroupOrderElement::from_bytes(&r_cnxt_m2.to_bytes()?)?;

        let pair_h1 = Pair::pair(&r_cred.sigma, &cred_rev_pub_key.y.add(&cred_rev_pub_key.h_cap.mul(&r_cred.c)?)?)?;
        let pair_h2 = Pair::pair(
            &cred_rev_pub_key.h0
                .add(&cred_rev_pub_key.h1.mul(&m2)?)?
                .add(&cred_rev_pub_key.h2.mul(&r_cred.vr_prime_prime)?)?
                .add(&r_cred.g_i)?,
            &cred_rev_pub_key.h_cap
        )?;

        if pair_h1 != pair_h2 {
            return Err(IndyCryptoError::InvalidStructure("Issuer is sending incorrect data".to_string()));
        }

        trace!("Prover::_test_witness_signature: <<<");

        Ok(())
    }
}

#[derive(Debug)]
pub struct ProofBuilder {
    common_attributes: BTreeMap<String, BigNumber>,
    init_proofs: Vec<InitProof>,
    c_list: Vec<Vec<u8>>,
    tau_list: Vec<Vec<u8>>,
}

impl ProofBuilder {
    /// Creates m_tildes for attributes that will be the same across all subproofs
    pub fn add_common_attribute(&mut self, attr_name: &str) -> Result<(), IndyCryptoError> {
        self.common_attributes.insert(attr_name.to_owned(), bn_rand(LARGE_MVECT)?);
        Ok(())
    }
    /// Adds sub proof request to proof builder which will be used fo building of proof.
    /// Part of proof request related to a particular schema-key.
    /// The order of sub-proofs is important: both Prover and Verifier should use the same order.
    ///
    /// # Arguments
    /// * `proof_builder` - Proof builder.
    /// * `sub_proof_request` -Requested attributes and predicates.
    /// * `credential_schema` - Credential schema.
    /// * `credential_signature` - Credential signature.
    /// * `credential_values` - Credential values.
    /// * `credential_pub_key` - Credential public key.
    /// * `rev_reg_pub` - (Optional) Revocation registry public.
    ///
    /// #Example
    /// ```
    /// use indy_crypto::cl::new_nonce;
    /// use indy_crypto::cl::issuer::Issuer;
    /// use indy_crypto::cl::prover::Prover;
    /// use indy_crypto::cl::verifier::Verifier;
    ///
    /// let mut credential_schema_builder = Issuer::new_credential_schema_builder().unwrap();
    /// credential_schema_builder.add_attr("sex").unwrap();
    /// let credential_schema = credential_schema_builder.finalize().unwrap();
    ///
    /// let mut non_credential_schema_builder = Issuer::new_non_credential_schema_builder().unwrap();
    /// non_credential_schema_builder.add_attr("master_secret").unwrap();
    /// let non_credential_schema = non_credential_schema_builder.finalize().unwrap();
    ///
    /// let (credential_pub_key, credential_priv_key, cred_key_correctness_proof) = Issuer::new_credential_def(&credential_schema, &non_credential_schema, false).unwrap();
    ///
    /// let master_secret = Prover::new_master_secret().unwrap();
    /// let credential_nonce = new_nonce().unwrap();
    ///
    /// let mut credential_values_builder = Issuer::new_credential_values_builder().unwrap();
    /// credential_values_builder.add_value_hidden("master_secret", &master_secret.value().unwrap()).unwrap();
    /// credential_values_builder.add_dec_known("sex", "5944657099558967239210949258394887428692050081607692519917050011144233115103").unwrap();
    /// let credential_values = credential_values_builder.finalize().unwrap();
    ///
    /// let (blinded_credential_secrets, credential_secrets_blinding_factors, blinded_credential_secrets_correctness_proof) =
    ///     Prover::blind_credential_secrets(&credential_pub_key, &cred_key_correctness_proof, &credential_values, &credential_nonce).unwrap();
    ///
    /// let credential_issuance_nonce = new_nonce().unwrap();
    ///
    /// let (mut credential_signature, signature_correctness_proof) =
    ///     Issuer::sign_credential("CnEDk9HrMnmiHXEV1WFgbVCRteYnPqsJwrTdcZaNhFVW",
    ///                             &blinded_credential_secrets,
    ///                             &blinded_credential_secrets_correctness_proof,
    ///                             &credential_nonce,
    ///                             &credential_issuance_nonce,
    ///                             &credential_values,
    ///                             &credential_pub_key,
    ///                             &credential_priv_key).unwrap();
    ///
    /// Prover::process_credential_signature(&mut credential_signature,
    ///                                      &credential_values,
    ///                                      &signature_correctness_proof,
    ///                                      &credential_secrets_blinding_factors,
    ///                                      &credential_pub_key,
    ///                                      &credential_issuance_nonce,
    ///                                      None, None, None).unwrap();
    ///
    /// let mut sub_proof_request_builder = Verifier::new_sub_proof_request_builder().unwrap();
    /// sub_proof_request_builder.add_revealed_attr("sex").unwrap();
    /// let sub_proof_request = sub_proof_request_builder.finalize().unwrap();
    ///
    /// let mut proof_builder = Prover::new_proof_builder().unwrap();
    /// proof_builder.add_common_attribute("master_secret").unwrap();
    /// proof_builder.add_sub_proof_request(&sub_proof_request,
    ///                                     &credential_schema,
    ///                                     &non_credential_schema,
    ///                                     &credential_signature,
    ///                                     &credential_values,
    ///                                     &credential_pub_key,
    ///                                     None,
    ///                                     None).unwrap();
    /// ```
    pub fn add_sub_proof_request(&mut self,
                                 sub_proof_request: &SubProofRequest,
                                 credential_schema: &CredentialSchema,
                                 non_credential_schema: &NonCredentialSchema,
                                 credential_signature: &CredentialSignature,
                                 credential_values: &CredentialValues,
                                 credential_pub_key: &CredentialPublicKey,
                                 rev_reg: Option<&RevocationRegistry>,
                                 witness: Option<&Witness>) -> Result<(), IndyCryptoError> {
        trace!("ProofBuilder::add_sub_proof_request: >>> sub_proof_request: {:?}, \
                                                         credential_schema: {:?}, \
                                                         non_credential_schema: {:?}, \
                                                         credential_signature: {:?}, \
                                                         credential_values: {:?}, \
                                                         credential_pub_key: {:?}, \
                                                         rev_reg: {:?}, \
                                                         witness: {:?}",
                                                         sub_proof_request,
                                                         credential_schema,
                                                         non_credential_schema,
                                                         credential_signature,
                                                         credential_values,
                                                         credential_pub_key,
                                                         rev_reg,
                                                         witness);
        ProofBuilder::_check_add_sub_proof_request_params_consistency(
            credential_values,
            sub_proof_request,
            credential_schema,
            non_credential_schema,
        )?;

        let mut non_revoc_init_proof = None;
        let mut m2_tilde: Option<BigNumber> = None;

        if let (&Some(ref r_cred), &Some(ref r_reg), &Some(ref r_pub_key), &Some(ref witness)) = (&credential_signature.r_credential,
                                                                                                  &rev_reg,
                                                                                                  &credential_pub_key.r_key,
                                                                                                  &witness) {
            let proof = ProofBuilder::_init_non_revocation_proof(&r_cred,
                                                                 &r_reg,
                                                                 &r_pub_key,
                                                                 &witness)?;

            self.c_list.extend_from_slice(&proof.as_c_list()?);
            self.tau_list.extend_from_slice(&proof.as_tau_list()?);
            m2_tilde = Some(group_element_to_bignum(&proof.tau_list_params.m2)?);
            non_revoc_init_proof = Some(proof);
        }

        let primary_init_proof = ProofBuilder::_init_primary_proof(&self.common_attributes,
                                                                   &credential_pub_key.p_key,
                                                                   &credential_signature.p_credential,
                                                                   credential_values,
                                                                   credential_schema,
                                                                   non_credential_schema,
                                                                   sub_proof_request,
                                                                   m2_tilde)?;

        self.c_list.extend_from_slice(&primary_init_proof.as_c_list()?);
        self.tau_list.extend_from_slice(&primary_init_proof.as_tau_list()?);

        let init_proof = InitProof {
            primary_init_proof,
            non_revoc_init_proof,
            credential_values: credential_values.clone()?,
            sub_proof_request: sub_proof_request.clone(),
            credential_schema: credential_schema.clone(),
            non_credential_schema: non_credential_schema.clone(),
        };
        self.init_proofs.push(init_proof);

        trace!("ProofBuilder::add_sub_proof_request: <<<");

        Ok(())
    }

    /// Finalize proof.
    ///
    /// # Arguments
    /// * `proof_builder` - Proof builder.
    /// * `nonce` - Nonce.
    ///
    /// #Example
    /// ```
    /// use indy_crypto::cl::new_nonce;
    /// use indy_crypto::cl::issuer::Issuer;
    /// use indy_crypto::cl::prover::Prover;
    /// use indy_crypto::cl::verifier::Verifier;
    ///
    /// let mut credential_schema_builder = Issuer::new_credential_schema_builder().unwrap();
    /// credential_schema_builder.add_attr("sex").unwrap();
    /// let credential_schema = credential_schema_builder.finalize().unwrap();
    ///
    /// let mut non_credential_schema_builder = Issuer::new_non_credential_schema_builder().unwrap();
    /// non_credential_schema_builder.add_attr("master_secret").unwrap();
    /// let non_credential_schema = non_credential_schema_builder.finalize().unwrap();
    ///
    /// let (credential_pub_key, credential_priv_key, cred_key_correctness_proof) = Issuer::new_credential_def(&credential_schema, &non_credential_schema, false).unwrap();
    ///
    /// let master_secret = Prover::new_master_secret().unwrap();
    ///
    /// let mut credential_values_builder = Issuer::new_credential_values_builder().unwrap();
    /// credential_values_builder.add_value_hidden("master_secret", &master_secret.value().unwrap());
    /// credential_values_builder.add_dec_known("sex", "5944657099558967239210949258394887428692050081607692519917050011144233115103").unwrap();
    /// let credential_values = credential_values_builder.finalize().unwrap();
    ///
    /// let credential_nonce = new_nonce().unwrap();
    ///
    /// let credential_nonce = new_nonce().unwrap();
    /// let (blinded_credential_secrets, credential_secrets_blinding_factors, blinded_credential_secrets_correctness_proof) =
    ///     Prover::blind_credential_secrets(&credential_pub_key, &cred_key_correctness_proof, &credential_values, &credential_nonce).unwrap();
    ///
    /// let credential_issuance_nonce = new_nonce().unwrap();
    ///
    /// let (mut credential_signature, signature_correctness_proof) =
    ///     Issuer::sign_credential("CnEDk9HrMnmiHXEV1WFgbVCRteYnPqsJwrTdcZaNhFVW",
    ///                             &blinded_credential_secrets,
    ///                             &blinded_credential_secrets_correctness_proof,
    ///                             &credential_nonce,
    ///                             &credential_issuance_nonce,
    ///                             &credential_values,
    ///                             &credential_pub_key,
    ///                             &credential_priv_key).unwrap();
    ///
    /// Prover::process_credential_signature(&mut credential_signature,
    ///                                      &credential_values,
    ///                                      &signature_correctness_proof,
    ///                                      &credential_secrets_blinding_factors,
    ///                                      &credential_pub_key,
    ///                                      &credential_issuance_nonce,
    ///                                      None, None, None).unwrap();
    ///
    /// let mut sub_proof_request_builder = Verifier::new_sub_proof_request_builder().unwrap();
    /// sub_proof_request_builder.add_revealed_attr("sex").unwrap();
    /// let sub_proof_request = sub_proof_request_builder.finalize().unwrap();
    ///
    /// let mut proof_builder = Prover::new_proof_builder().unwrap();
    /// proof_builder.add_common_attribute("master_secret").unwrap();
    /// proof_builder.add_sub_proof_request(&sub_proof_request,
    ///                                     &credential_schema,
    ///                                     &non_credential_schema,
    ///                                     &credential_signature,
    ///                                     &credential_values,
    ///                                     &credential_pub_key,
    ///                                     None,
    ///                                     None).unwrap();
    ///
    /// let proof_request_nonce = new_nonce().unwrap();
    /// let _proof = proof_builder.finalize(&proof_request_nonce).unwrap();
    /// ```
    pub fn finalize(&self, nonce: &Nonce) -> Result<Proof, IndyCryptoError> {
        trace!("ProofBuilder::finalize: >>> nonce: {:?}", nonce);

        let mut values: Vec<Vec<u8>> = Vec::new();
        values.extend_from_slice(&self.tau_list);
        values.extend_from_slice(&self.c_list);
        values.push(nonce.to_bytes()?);

        // In the anoncreds whitepaper, `challenge` is denoted by `c_h`
        let challenge = get_hash_as_int(&values)?;

        let mut proofs: Vec<SubProof> = Vec::new();

        for init_proof in self.init_proofs.iter() {
            let mut non_revoc_proof: Option<NonRevocProof> = None;
            if let Some(ref non_revoc_init_proof) = init_proof.non_revoc_init_proof {
                non_revoc_proof = Some(ProofBuilder::_finalize_non_revocation_proof(&non_revoc_init_proof, &challenge)?);
            }

            let primary_proof = ProofBuilder::_finalize_primary_proof(
                &init_proof.primary_init_proof,
                &challenge,
                &init_proof.credential_schema,
                &init_proof.non_credential_schema,
                &init_proof.credential_values,
                &init_proof.sub_proof_request,
            )?;

            let proof = SubProof { primary_proof, non_revoc_proof };
            proofs.push(proof);
        }

        let aggregated_proof = AggregatedProof { c_hash: challenge, c_list: self.c_list.clone() };

        let proof = Proof { proofs, aggregated_proof };

        trace!("ProofBuilder::finalize: <<< proof: {:?}", proof);

        Ok(proof)
    }

    fn _check_add_sub_proof_request_params_consistency(
        cred_values: &CredentialValues,
        sub_proof_request: &SubProofRequest,
        cred_schema: &CredentialSchema,
        non_credential_schema: &NonCredentialSchema,
    ) -> Result<(), IndyCryptoError> {
        trace!(
            "ProofBuilder::_check_add_sub_proof_request_params_consistency: >>> cred_values: {:?}, sub_proof_request: {:?}, cred_schema: {:?}",
            cred_values,
            sub_proof_request,
            cred_schema
        );

        let schema_attrs = non_credential_schema
            .attrs
            .union(&cred_schema.attrs)
            .cloned()
            .collect::<BTreeSet<String>>();

        let cred_attrs = BTreeSet::from_iter(cred_values.attrs_values.keys().cloned());

        if schema_attrs != cred_attrs {
            return Err(IndyCryptoError::InvalidStructure(format!("Credential doesn't correspond to credential schema")));
        }

        if sub_proof_request
            .revealed_attrs
            .difference(&cred_attrs)
            .count() != 0
        {
            return Err(IndyCryptoError::InvalidStructure(
                format!("Credential doesn't contain requested attribute"),
            ));
        }

        let predicates_attrs = sub_proof_request
            .predicates
            .iter()
            .map(|predicate| predicate.attr_name.clone())
            .collect::<BTreeSet<String>>();

        if predicates_attrs.difference(&cred_attrs).count() != 0 {
            return Err(IndyCryptoError::InvalidStructure(format!("Credential doesn't contain attribute requested in predicate")));
        }

        trace!("ProofBuilder::_check_add_sub_proof_request_params_consistency: <<<");

        Ok(())
    }

    fn _init_primary_proof(common_attributes: &BTreeMap<String, BigNumber>,
                           issuer_pub_key: &CredentialPrimaryPublicKey,
                           c1: &PrimaryCredentialSignature,
                           cred_values: &CredentialValues,
                           cred_schema: &CredentialSchema,
                           non_cred_schema_elems: &NonCredentialSchema,
                           sub_proof_request: &SubProofRequest,
                           m2_t: Option<BigNumber>) -> Result<PrimaryInitProof, IndyCryptoError> {
        trace!("ProofBuilder::_init_primary_proof: >>> common_attributes: {:?}, \
                                                       issuer_pub_key: {:?}, \
                                                       c1: {:?}, \
                                                       cred_values: {:?}, \
                                                       cred_schema: {:?}, \
                                                       non_cred_schema_elems: {:?}, \
                                                       sub_proof_request: {:?}, \
                                                       m2_t: {:?}",
               common_attributes, issuer_pub_key, c1, cred_values, cred_schema, non_cred_schema_elems, sub_proof_request, m2_t);


        let eq_proof = ProofBuilder::_init_eq_proof(common_attributes,
            issuer_pub_key,
            c1,
            cred_schema,
            non_cred_schema_elems,
            sub_proof_request,
            m2_t,
        )?;

        let mut ge_proofs: Vec<PrimaryPredicateGEInitProof> = Vec::new();
        for predicate in sub_proof_request.predicates.iter() {
            let ge_proof = ProofBuilder::_init_ge_proof(
                &issuer_pub_key,
                &eq_proof.m_tilde,
                cred_values,
                predicate,
            )?;
            ge_proofs.push(ge_proof);
        }

        let primary_init_proof = PrimaryInitProof { eq_proof, ge_proofs };

        trace!("ProofBuilder::_init_primary_proof: <<< primary_init_proof: {:?}", primary_init_proof);

        Ok(primary_init_proof)
    }

    fn _init_non_revocation_proof(r_cred: &NonRevocationCredentialSignature,
                                  rev_reg: &RevocationRegistry,
                                  cred_rev_pub_key: &CredentialRevocationPublicKey,
                                  witness: &Witness) -> Result<NonRevocInitProof, IndyCryptoError> {
        trace!("ProofBuilder::_init_non_revocation_proof: >>> r_cred: {:?}, rev_reg: {:?}, cred_rev_pub_key: {:?}, witness: {:?}",
               r_cred, rev_reg, cred_rev_pub_key, witness);

        let c_list_params = ProofBuilder::_gen_c_list_params(&r_cred)?;
        let c_list = ProofBuilder::_create_c_list_values(&r_cred, &c_list_params, &cred_rev_pub_key, witness)?;

        let tau_list_params = ProofBuilder::_gen_tau_list_params()?;
        let tau_list = create_tau_list_values(&cred_rev_pub_key,
                                              &rev_reg,
                                              &tau_list_params,
                                              &c_list)?;

        let r_init_proof = NonRevocInitProof {
            c_list_params,
            tau_list_params,
            c_list,
            tau_list
        };

        trace!("ProofBuilder::_init_non_revocation_proof: <<< r_init_proof: {:?}", r_init_proof);

        Ok(r_init_proof)
    }

    fn _init_eq_proof(common_attributes: &BTreeMap<String, BigNumber>,
                      cred_pub_key: &CredentialPrimaryPublicKey,
                      c1: &PrimaryCredentialSignature,
                      cred_schema: &CredentialSchema,
                      non_cred_schema_elems: &NonCredentialSchema,
                      sub_proof_request: &SubProofRequest,
                      m2_t: Option<BigNumber>) -> Result<PrimaryEqualInitProof, IndyCryptoError> {
        trace!("ProofBuilder::_init_eq_proof: >>> cred_pub_key: {:?}, \
                                                  c1: {:?}, \
                                                  cred_schema: {:?}, \
                                                  non_cred_schema_elems: {:?}, \
                                                  sub_proof_request: {:?}, \
                                                  m2_t: {:?}",
               cred_pub_key, c1, cred_schema, non_cred_schema_elems, sub_proof_request, m2_t);

        let mut ctx = BigNumber::new_context()?;

        let m2_tilde = m2_t.unwrap_or(bn_rand(LARGE_MVECT)?);

        let r = bn_rand(LARGE_VPRIME)?;
        let e_tilde = bn_rand(LARGE_ETILDE)?;
        let v_tilde = bn_rand(LARGE_VTILDE)?;

        let unrevealed_attrs = non_cred_schema_elems.attrs.union(&cred_schema.attrs)
                                                              .cloned()
                                                              .collect::<BTreeSet<String>>()
                                                              .difference(&sub_proof_request.revealed_attrs)
                                                              .cloned()
                                                              .collect::<BTreeSet<String>>();

        let mut m_tilde = clone_bignum_map(&common_attributes)?;
        get_mtilde(&unrevealed_attrs, &mut m_tilde)?;

        let a_prime = cred_pub_key.s
            .mod_exp(&r, &cred_pub_key.n, Some(&mut ctx))?
            .mod_mul(&c1.a, &cred_pub_key.n, Some(&mut ctx))?;

        let e_prime = c1.e.sub(&LARGE_E_START_VALUE)?;

        let v_prime = c1.v.sub(&c1.e.mul(&r, Some(&mut ctx))?)?;

        let t = calc_teq(&cred_pub_key, &a_prime, &e_tilde, &v_tilde, &m_tilde, &m2_tilde, &unrevealed_attrs)?;

        let primary_equal_init_proof = PrimaryEqualInitProof {
            a_prime,
            t,
            e_tilde,
            e_prime,
            v_tilde,
            v_prime,
            m_tilde,
            m2_tilde: m2_tilde.clone()?,
            m2: c1.m_2.clone()?
        };

        trace!("ProofBuilder::_init_eq_proof: <<< primary_equal_init_proof: {:?}", primary_equal_init_proof);

        Ok(primary_equal_init_proof)
    }

    fn _init_ge_proof(p_pub_key: &CredentialPrimaryPublicKey,
                      m_tilde: &BTreeMap<String, BigNumber>,
                      cred_values: &CredentialValues,
                      predicate: &Predicate) -> Result<PrimaryPredicateGEInitProof, IndyCryptoError> {
        trace!("ProofBuilder::_init_ge_proof: >>> p_pub_key: {:?}, m_tilde: {:?}, cred_values: {:?}, predicate: {:?}",
               p_pub_key, m_tilde, cred_values, predicate);

        let mut ctx = BigNumber::new_context()?;
        let (k, value) = (&predicate.attr_name, predicate.value);

        let attr_value = cred_values.attrs_values.get(k.as_str())
            .ok_or(IndyCryptoError::InvalidStructure(format!("Value by key '{}' not found in cred_values", k)))?
            .value()
            .to_dec()?
            .parse::<i32>()
            .map_err(|_| IndyCryptoError::InvalidStructure(format!("Value by key '{}' has invalid format", k)))?;

        let delta: i32 = attr_value - value;

        if delta < 0 {
            return Err(IndyCryptoError::InvalidStructure("Predicate is not satisfied".to_string()));
        }

        let u = four_squares(delta)?;

        let mut r = BTreeMap::new();
        let mut t = BTreeMap::new();
        let mut c_list: Vec<BigNumber> = Vec::new();

        for i in 0..ITERATION {
            let cur_u = u.get(&i.to_string())
                .ok_or(IndyCryptoError::InvalidStructure(format!("Value by key '{}' not found in u1", i)))?;

            let cur_r = bn_rand(LARGE_VPRIME)?;
            let cut_t = get_pedersen_commitment(&p_pub_key.z, &cur_u, &p_pub_key.s,
                                                &cur_r, &p_pub_key.n, &mut ctx)?;

            r.insert(i.to_string(), cur_r);
            t.insert(i.to_string(), cut_t.clone()?);
            c_list.push(cut_t)
        }

        let r_delta = bn_rand(LARGE_VPRIME)?;

        let t_delta = get_pedersen_commitment(&p_pub_key.z, &BigNumber::from_dec(&delta.to_string())?,
                                              &p_pub_key.s, &r_delta, &p_pub_key.n, &mut ctx)?;

        r.insert("DELTA".to_string(), r_delta);
        t.insert("DELTA".to_string(), t_delta.clone()?);
        c_list.push(t_delta);

        let mut u_tilde = BTreeMap::new();
        let mut r_tilde = BTreeMap::new();

        for i in 0..ITERATION {
            u_tilde.insert(i.to_string(), bn_rand(LARGE_UTILDE)?);
            r_tilde.insert(i.to_string(), bn_rand(LARGE_RTILDE)?);
        }

        r_tilde.insert("DELTA".to_string(), bn_rand(LARGE_RTILDE)?);
        let alpha_tilde = bn_rand(LARGE_ALPHATILDE)?;

        let mj = m_tilde.get(k.as_str())
            .ok_or(IndyCryptoError::InvalidStructure(format!("Value by key '{}' not found in eq_proof.mtilde", k)))?;

        let tau_list = calc_tge(&p_pub_key, &u_tilde, &r_tilde, &mj, &alpha_tilde, &t)?;

        let primary_predicate_ge_init_proof = PrimaryPredicateGEInitProof {
            c_list,
            tau_list,
            u,
            u_tilde,
            r,
            r_tilde,
            alpha_tilde,
            predicate: predicate.clone(),
            t
        };

        trace!("ProofBuilder::_init_ge_proof: <<< primary_predicate_ge_init_proof: {:?}", primary_predicate_ge_init_proof);

        Ok(primary_predicate_ge_init_proof)
    }

    fn _finalize_eq_proof(init_proof: &PrimaryEqualInitProof,
                          challenge: &BigNumber,
                          cred_schema: &CredentialSchema,
                          non_cred_schema_elems: &NonCredentialSchema,
                          cred_values: &CredentialValues,
                          sub_proof_request: &SubProofRequest) -> Result<PrimaryEqualProof, IndyCryptoError> {
        trace!(
            "ProofBuilder::_finalize_eq_proof: >>> init_proof: {:?}, challenge: {:?}, cred_schema: {:?}, \
        cred_values: {:?}, sub_proof_request: {:?}",
            init_proof,
            challenge,
            cred_schema,
            cred_values,
            sub_proof_request
        );

        let mut ctx = BigNumber::new_context()?;

        let e = challenge
            .mul(&init_proof.e_prime, Some(&mut ctx))?
            .add(&init_proof.e_tilde)?;

        let v = challenge
            .mul(&init_proof.v_prime, Some(&mut ctx))?
            .add(&init_proof.v_tilde)?;

        let mut m = BTreeMap::new();


        let unrevealed_attrs = non_cred_schema_elems
            .attrs
            .union(&cred_schema.attrs)
            .cloned()
            .collect::<BTreeSet<String>>()
            .difference(&sub_proof_request.revealed_attrs)
            .cloned()
            .collect::<BTreeSet<String>>();

        for k in unrevealed_attrs.iter() {
            let cur_mtilde = init_proof.m_tilde.get(k)
                .ok_or(IndyCryptoError::InvalidStructure(format!("Value by key '{}' not found in init_proof.mtilde", k)))?;

            let cur_val = cred_values.attrs_values.get(k)
                .ok_or(IndyCryptoError::InvalidStructure(format!("Value by key '{}' not found in attributes_values", k)))?;

            let val = challenge
                .mul(&cur_val.value(), Some(&mut ctx))?
                .add(&cur_mtilde)?;

            m.insert(k.clone(), val);
        }

        let m2 = challenge
            .mul(&init_proof.m2, Some(&mut ctx))?
            .add(&init_proof.m2_tilde)?;

        let mut revealed_attrs_with_values = BTreeMap::new();

        for attr in sub_proof_request.revealed_attrs.iter() {
            revealed_attrs_with_values.insert(
                attr.clone(),
                cred_values.attrs_values
                    .get(attr)
                    .ok_or(IndyCryptoError::InvalidStructure(format!("Encoded value not found")))?
                    .value()
                    .clone()?,
            );
        }

        let primary_equal_proof = PrimaryEqualProof {
            revealed_attrs: revealed_attrs_with_values,
            a_prime: init_proof.a_prime.clone()?,
            e,
            v,
            m,
            m2
        };

        trace!("ProofBuilder::_finalize_eq_proof: <<< primary_equal_proof: {:?}", primary_equal_proof);

        Ok(primary_equal_proof)
    }

    fn _finalize_ge_proof(c_h: &BigNumber,
                          init_proof: &PrimaryPredicateGEInitProof,
                          eq_proof: &PrimaryEqualProof) -> Result<PrimaryPredicateGEProof, IndyCryptoError> {
        trace!("ProofBuilder::_finalize_ge_proof: >>> c_h: {:?}, init_proof: {:?}, eq_proof: {:?}", c_h, init_proof, eq_proof);

        let mut ctx = BigNumber::new_context()?;
        let mut u = BTreeMap::new();
        let mut r = BTreeMap::new();
        let mut urproduct = BigNumber::new()?;

        for i in 0..ITERATION {
            let cur_utilde = &init_proof.u_tilde[&i.to_string()];
            let cur_u = &init_proof.u[&i.to_string()];
            let cur_rtilde = &init_proof.r_tilde[&i.to_string()];
            let cur_r = &init_proof.r[&i.to_string()];

            let new_u: BigNumber = c_h
                .mul(&cur_u, Some(&mut ctx))?
                .add(&cur_utilde)?;
            let new_r: BigNumber = c_h
                .mul(&cur_r, Some(&mut ctx))?
                .add(&cur_rtilde)?;

            u.insert(i.to_string(), new_u);
            r.insert(i.to_string(), new_r);

            urproduct = cur_u
                .mul(&cur_r, Some(&mut ctx))?
                .add(&urproduct)?;

            let cur_rtilde_delta = &init_proof.r_tilde["DELTA"];

            let new_delta = c_h
                .mul(&init_proof.r["DELTA"], Some(&mut ctx))?
                .add(&cur_rtilde_delta)?;

            r.insert("DELTA".to_string(), new_delta);
        }

        let alpha = init_proof.r["DELTA"]
            .sub(&urproduct)?
            .mul(&c_h, Some(&mut ctx))?
            .add(&init_proof.alpha_tilde)?;

        let primary_predicate_ge_proof = PrimaryPredicateGEProof {
            u,
            r,
            mj: eq_proof.m[&init_proof.predicate.attr_name].clone()?,
            alpha,
            t: clone_bignum_map(&init_proof.t)?,
            predicate: init_proof.predicate.clone()
        };

        trace!("ProofBuilder::_finalize_ge_proof: <<< primary_predicate_ge_proof: {:?}", primary_predicate_ge_proof);

        Ok(primary_predicate_ge_proof)
    }

    fn _finalize_primary_proof(init_proof: &PrimaryInitProof,
                               challenge: &BigNumber,
                               cred_schema: &CredentialSchema,
                               non_cred_schema_elems: &NonCredentialSchema,
                               cred_values: &CredentialValues,
                               sub_proof_request: &SubProofRequest) -> Result<PrimaryProof, IndyCryptoError> {
        trace!(
            "ProofBuilder::_finalize_primary_proof: >>> init_proof: {:?}, challenge: {:?}, cred_schema: {:?}, \
        cred_values: {:?}, sub_proof_request: {:?}",
            init_proof,
            challenge,
            cred_schema,
            cred_values,
            sub_proof_request
        );

        let eq_proof = ProofBuilder::_finalize_eq_proof(
            &init_proof.eq_proof,
            challenge,
            cred_schema,
            non_cred_schema_elems,
            cred_values,
            sub_proof_request,
        )?;
        let mut ge_proofs: Vec<PrimaryPredicateGEProof> = Vec::new();

        for init_ge_proof in init_proof.ge_proofs.iter() {
            let ge_proof = ProofBuilder::_finalize_ge_proof(challenge, init_ge_proof, &eq_proof)?;
            ge_proofs.push(ge_proof);
        }

        let primary_proof = PrimaryProof { eq_proof, ge_proofs };

        trace!("ProofBuilder::_finalize_primary_proof: <<< primary_proof: {:?}", primary_proof);

        Ok(primary_proof)
    }

    fn _gen_c_list_params(r_cred: &NonRevocationCredentialSignature) -> Result<NonRevocProofXList, IndyCryptoError> {
        trace!("ProofBuilder::_gen_c_list_params: >>> r_cred: {:?}", r_cred);

        let rho = GroupOrderElement::new()?;
        let r = GroupOrderElement::new()?;
        let r_prime = GroupOrderElement::new()?;
        let r_prime_prime = GroupOrderElement::new()?;
        let r_prime_prime_prime = GroupOrderElement::new()?;
        let o = GroupOrderElement::new()?;
        let o_prime = GroupOrderElement::new()?;
        let m = rho.mul_mod(&r_cred.c)?;
        let m_prime = r.mul_mod(&r_prime_prime)?;
        let t = o.mul_mod(&r_cred.c)?;
        let t_prime = o_prime.mul_mod(&r_prime_prime)?;
        let m2 = GroupOrderElement::from_bytes(&r_cred.m2.to_bytes()?)?;

        let non_revoc_proof_x_list = NonRevocProofXList {
            rho,
            r,
            r_prime,
            r_prime_prime,
            r_prime_prime_prime,
            o,
            o_prime,
            m,
            m_prime,
            t,
            t_prime,
            m2,
            s: r_cred.vr_prime_prime,
            c: r_cred.c
        };

        trace!("ProofBuilder::_gen_c_list_params: <<< non_revoc_proof_x_list: {:?}", non_revoc_proof_x_list);

        Ok(non_revoc_proof_x_list)
    }

    fn _create_c_list_values(r_cred: &NonRevocationCredentialSignature,
                             params: &NonRevocProofXList,
                             r_pub_key: &CredentialRevocationPublicKey,
                             witness: &Witness) -> Result<NonRevocProofCList, IndyCryptoError> {
        trace!("ProofBuilder::_create_c_list_values: >>> r_cred: {:?}, r_pub_key: {:?}", r_cred, r_pub_key);

        let e = r_pub_key.h
            .mul(&params.rho)?
            .add(
                &r_pub_key.htilde.mul(&params.o)?
            )?;

        let d = r_pub_key.g
            .mul(&params.r)?
            .add(
                &r_pub_key.htilde.mul(&params.o_prime)?
            )?;

        let a = r_cred.sigma
            .add(
                &r_pub_key.htilde.mul(&params.rho)?
            )?;

        let g = r_cred.g_i
            .add(
                &r_pub_key.htilde.mul(&params.r)?
            )?;

        let w = witness.omega
            .add(
                &r_pub_key.h_cap.mul(&params.r_prime)?
            )?;

        let s = r_cred.witness_signature.sigma_i
            .add(
                &r_pub_key.h_cap.mul(&params.r_prime_prime)?
            )?;

        let u = r_cred.witness_signature.u_i
            .add(
                &r_pub_key.h_cap.mul(&params.r_prime_prime_prime)?
            )?;

        let non_revoc_proof_c_list = NonRevocProofCList {
            e,
            d,
            a,
            g,
            w,
            s,
            u
        };

        trace!("ProofBuilder::_create_c_list_values: <<< non_revoc_proof_c_list: {:?}", non_revoc_proof_c_list);

        Ok(non_revoc_proof_c_list)
    }

    fn _gen_tau_list_params() -> Result<NonRevocProofXList, IndyCryptoError> {
        trace!("ProofBuilder::_gen_tau_list_params: >>>");

        let non_revoc_proof_x_list = NonRevocProofXList {
            rho: GroupOrderElement::new()?,
            r: GroupOrderElement::new()?,
            r_prime: GroupOrderElement::new()?,
            r_prime_prime: GroupOrderElement::new()?,
            r_prime_prime_prime: GroupOrderElement::new()?,
            o: GroupOrderElement::new()?,
            o_prime: GroupOrderElement::new()?,
            m: GroupOrderElement::new()?,
            m_prime: GroupOrderElement::new()?,
            t: GroupOrderElement::new()?,
            t_prime: GroupOrderElement::new()?,
            m2: GroupOrderElement::new()?,
            s: GroupOrderElement::new()?,
            c: GroupOrderElement::new()?
        };

        trace!("ProofBuilder::_gen_tau_list_params: <<< Nnon_revoc_proof_x_list: {:?}", non_revoc_proof_x_list);

        Ok(non_revoc_proof_x_list)
    }

    fn _finalize_non_revocation_proof(init_proof: &NonRevocInitProof, c_h: &BigNumber) -> Result<NonRevocProof, IndyCryptoError> {
        trace!("ProofBuilder::_finalize_non_revocation_proof: >>> init_proof: {:?}, c_h: {:?}", init_proof, c_h);

        let ch_num_z = bignum_to_group_element(&c_h)?;
        let mut x_list: Vec<GroupOrderElement> = Vec::new();

        for (x, y) in init_proof.tau_list_params.as_list()?.iter().zip(init_proof.c_list_params.as_list()?.iter()) {
            x_list.push(x.add_mod(
                &ch_num_z.mul_mod(&y)?.mod_neg()?
            )?);
        }

        let non_revoc_proof = NonRevocProof {
            x_list: NonRevocProofXList::from_list(x_list),
            c_list: init_proof.c_list.clone()
        };

        trace!("ProofBuilder::_finalize_non_revocation_proof: <<< non_revoc_proof: {:?}", non_revoc_proof);

        Ok(non_revoc_proof)
    }
}

#[cfg(test)]
mod tests {
    use super::*;
    use cl::issuer;

    #[test]
    fn generate_master_secret_works() {
        MockHelper::inject();

        let ms = Prover::new_master_secret().unwrap();
        assert_eq!(ms.ms.to_dec().unwrap(), mocks::master_secret().ms.to_dec().unwrap());
    }

    #[test]
    fn generate_blinded_primary_credential_secrets_works() {
        MockHelper::inject();

        let pk = issuer::mocks::credential_primary_public_key();
        let credential_values = issuer::mocks::credential_values();

        let _blinded_primary_credential_secrets = Prover::_generate_blinded_primary_credential_secrets_factors(&pk, &credential_values).unwrap();
        assert_eq!(_blinded_primary_credential_secrets, mocks::primary_blinded_credential_secrets_factors());
    }

    #[test]
    fn generate_blinded_revocation_credential_secrets_works() {
        MockHelper::inject();

        let r_pk = issuer::mocks::credential_revocation_public_key();
        Prover::_generate_blinded_revocation_credential_secrets(&r_pk).unwrap();
    }

    #[test]
    fn generate_blinded_credential_secrets_works() {
        MockHelper::inject();

        let pk = issuer::mocks::credential_public_key();
        let key_correctness_proof = issuer::mocks::credential_key_correctness_proof();
        let credential_values = issuer::mocks::credential_values();
        let nonce = issuer::mocks::credential_nonce();

        let (blinded_credential_secrets, credential_secrets_blinding_factors, blinded_credential_secrets_correctness_proof) =
            Prover::blind_credential_secrets(&pk, &key_correctness_proof, &credential_values, &nonce).unwrap();

        assert_eq!(blinded_credential_secrets.u, mocks::primary_blinded_credential_secrets_factors().u);
        assert_eq!(credential_secrets_blinding_factors.v_prime, mocks::primary_blinded_credential_secrets_factors().v_prime);
        assert!(blinded_credential_secrets.ur.is_some());
        assert!(credential_secrets_blinding_factors.vr_prime.is_some());

        let expected_blinded_credential_secrets_correctness_proof = BlindedCredentialSecretsCorrectnessProof {
            c: BigNumber::from_dec("31112617379873791811826693905481586216258945588891199393233239240031294952876").unwrap(),
            v_dash_cap: BigNumber::from_dec("1363335311228326349885864895573525858889056615834382117755417442654983793170146206406624183979675990021180406188855521760602353471602942706209794637782241189586576050213402198348725433808364943110660099080289430845777605400012927233527508538182470868276011084976748589016520667384365885660838251282787511473092237449084653043918406479948645889765969617372318001032647736972066956541819690538010176540431130230766927748691677371758164678646896444746633090939706100763377311139680427312684857559129036937844898911420596827192245277943255159867055324670511555983948672909890017634609238730859555658435998773243922095276487163827873799805475759059211931618362842247540123673133130292326543595494930542657883610069658117018").unwrap(),
            m_caps: btreemap!["master_secret".to_string() => BigNumber::from_dec("10838856720335086997514320589011221802471647172352648280461570291955695158835273474728967096765018754710508950735933577983784747770727422998069029130488338927266947414824451806235").unwrap()],
            r_caps: BTreeMap::new()
        };

        assert_eq!(blinded_credential_secrets_correctness_proof, expected_blinded_credential_secrets_correctness_proof);
    }

    #[test]
    fn process_primary_credential_works() {
        MockHelper::inject();

        let mut credential = issuer::mocks::primary_credential();
        let v_prime = mocks::primary_blinded_credential_secrets_factors().v_prime;

        Prover::_process_primary_credential(&mut credential, &v_prime).unwrap();

        assert_eq!(mocks::primary_credential(), credential);
    }

    #[ignore]
    #[test]
    fn process_credential_works() {
        MockHelper::inject();

        let mut credential_signature = issuer::mocks::credential();
        let credential_values = issuer::mocks::credential_values();
        let pk = issuer::mocks::credential_public_key();
        let credential_secrets_blinding_factors = mocks::credential_secrets_blinding_factors();
        let signature_correctness_proof = issuer::mocks::signature_correctness_proof();
        let nonce = new_nonce().unwrap();

        Prover::process_credential_signature(&mut credential_signature,
                                             &credential_values,
                                             &signature_correctness_proof,
                                             &credential_secrets_blinding_factors,
                                             &pk,
                                             &nonce,
                                             None,
                                             None,
                                             None).unwrap();

        assert_eq!(mocks::primary_credential(), credential_signature.p_credential);
    }

    #[test]
    fn init_eq_proof_works() {
        MockHelper::inject();

        let common_attributes = btreemap!["master_secret".to_string() => mocks::m1_t()];
        let pk = issuer::mocks::credential_primary_public_key();
        let cred_schema = issuer::mocks::credential_schema();
        let non_cred_schema_elems = issuer::mocks::non_credential_schema();
        let credential = mocks::primary_credential();
        let sub_proof_request = mocks::sub_proof_request();
        let m2_tilde = group_element_to_bignum(&mocks::init_non_revocation_proof().tau_list_params.m2).unwrap();

        let init_eq_proof = ProofBuilder::_init_eq_proof(&common_attributes,
                                                         &pk,
                                                         &credential,
                                                         &cred_schema,
                                                         &non_cred_schema_elems,
                                                         &sub_proof_request,
                                                         Some(m2_tilde)).unwrap();

        assert_eq!(mocks::primary_equal_init_proof(), init_eq_proof);
    }

    #[test]
    fn init_ge_proof_works() {
        MockHelper::inject();

        let pk = issuer::mocks::credential_primary_public_key();
        let init_eq_proof = mocks::primary_equal_init_proof();
        let predicate = mocks::predicate();
        let credential_values = issuer::mocks::credential_values();

        let init_ge_proof = ProofBuilder::_init_ge_proof(&pk,
                                                         &init_eq_proof.m_tilde,
                                                         &credential_values,
                                                         &predicate).unwrap();

        assert_eq!(mocks::primary_ge_init_proof(), init_ge_proof);
    }

    #[test]
    fn init_primary_proof_works() {
        MockHelper::inject();

        let pk = issuer::mocks::credential_primary_public_key();
        let credential_schema = issuer::mocks::credential_schema();
        let non_credential_schema = issuer::mocks::non_credential_schema();
        let credential = mocks::credential();
        let credential_values = issuer::mocks::credential_values();
        let sub_proof_request = mocks::sub_proof_request();
        let common_attributes = mocks::proof_common_attributes();
        let m2_tilde = group_element_to_bignum(&mocks::init_non_revocation_proof().tau_list_params.m2).unwrap();

        let init_proof = ProofBuilder::_init_primary_proof(&common_attributes,
                                                           &pk,
                                                           &credential.p_credential,
                                                           &credential_values,
                                                           &credential_schema,
                                                           &non_credential_schema,
                                                           &sub_proof_request,
                                                            Some(m2_tilde)).unwrap();
        assert_eq!(mocks::primary_init_proof(), init_proof);
    }

    #[test]
    fn finalize_eq_proof_works() {
        MockHelper::inject();

        let c_h = mocks::aggregated_proof().c_hash;
        let init_proof = mocks::primary_equal_init_proof();
        let credential_values = issuer::mocks::credential_values();
        let non_credential_schema = issuer::mocks::non_credential_schema();
        let credential_schema = issuer::mocks::credential_schema();
        let sub_proof_request = mocks::sub_proof_request();

        let eq_proof = ProofBuilder::_finalize_eq_proof(&init_proof,
                                                        &c_h,
                                                        &credential_schema,
                                                        &non_credential_schema,
                                                        &credential_values,
                                                        &sub_proof_request).unwrap();

        assert_eq!(mocks::eq_proof(), eq_proof);
    }

    #[test]
    fn finalize_ge_proof_works() {
        MockHelper::inject();

        let c_h = mocks::aggregated_proof().c_hash;
        let ge_proof = mocks::primary_ge_init_proof();
        let eq_proof = mocks::eq_proof();

        let ge_proof = ProofBuilder::_finalize_ge_proof(&c_h,
                                                        &ge_proof,
                                                        &eq_proof).unwrap();
        assert_eq!(mocks::ge_proof(), ge_proof);
    }

    #[test]
    fn finalize_primary_proof_works() {
        MockHelper::inject();

        let proof = mocks::primary_init_proof();
        let c_h = mocks::aggregated_proof().c_hash;
        let credential_schema = issuer::mocks::credential_schema();
        let non_credential_schema = issuer::mocks::non_credential_schema();
        let credential_values = issuer::mocks::credential_values();
        let sub_proof_request = mocks::sub_proof_request();

        let proof = ProofBuilder::_finalize_primary_proof(&proof,
                                                          &c_h,
                                                          &credential_schema,
                                                          &non_credential_schema,
                                                          &credential_values,
                                                          &sub_proof_request).unwrap();

        assert_eq!(mocks::primary_proof(), proof);
    }

    extern crate time;

    /*
    Results:

    N = 100
    Create RevocationRegistry Time: Duration { secs: 0, nanos: 153759082 }
    Update NonRevocation Credential Time: Duration { secs: 0, nanos: 490382 }
    Total Time for 100 credentials: Duration { secs: 5, nanos: 45915383 }

    N = 1000
    Create RevocationRegistry Time: Duration { secs: 1, nanos: 636113212 }
    Update NonRevocation Credential Time: Duration { secs: 0, nanos: 5386575 }
    Total Time for 1000 credentials: Duration { secs: 6, nanos: 685771457 }

    N = 10000
    Create RevocationRegistry Time: Duration { secs: 16, nanos: 844061103 }
    Update NonRevocation Credential Time: Duration { secs: 0, nanos: 52396763 }
    Total Time for 10000 credentials: Duration { secs: 29, nanos: 628240611 }

    N = 100000
    Create RevocationRegistry Time: Duration { secs: 175, nanos: 666428558 }
    Update NonRevocation Credential Time: Duration { secs: 0, nanos: 667879620 }
    Total Time for 100000 credentials: Duration { secs: 185, nanos: 810126906 }

    N = 1000000
    Create RevocationRegistry Time: Duration { secs: 1776, nanos: 485208599 }
    Update NonRevocation Credential Time: Duration { secs: 6, nanos: 35027554 }
    Total Time for 1000000 credentials: Duration { secs: 1798, nanos: 420564334 }
    */
    #[test]
    fn test_update_proof() {
        println!("Update Proof test -> start");
        let n = 100;

        let total_start_time = time::get_time();

        let cred_schema = issuer::mocks::credential_schema();
        let non_cred_schema = issuer::mocks::non_credential_schema();
        let (cred_pub_key, cred_priv_key, cred_key_correctness_proof) = issuer::Issuer::new_credential_def(&cred_schema, &non_cred_schema, true).unwrap();

        let start_time = time::get_time();

        let (rev_key_pub, rev_key_priv, mut rev_reg, mut rev_tails_generator) = issuer::Issuer::new_revocation_registry_def(&cred_pub_key, n, false).unwrap();

        let simple_tail_accessor = SimpleTailsAccessor::new(&mut rev_tails_generator).unwrap();

        let end_time = time::get_time();

        println!("Create RevocationRegistry Time: {:?}", end_time - start_time);

        let cred_values = issuer::mocks::credential_values();

        // Issue first correct Claim
        let credential_nonce = new_nonce().unwrap();

        let (blinded_credential_secrets, credential_secrets_blinding_factors, blinded_credential_secrets_correctness_proof) =
            Prover::blind_credential_secrets(&cred_pub_key,
                                        &cred_key_correctness_proof,
                                        &cred_values,
                                        &credential_nonce).unwrap();

        let cred_issuance_nonce = new_nonce().unwrap();

        let rev_idx = 1;
        let (mut cred_signature, signature_correctness_proof, rev_reg_delta) =
            issuer::Issuer::sign_credential_with_revoc("CnEDk9HrMnmiHXEV1WFgbVCRteYnPqsJwrTdcZaNhFVW",
                                                       &blinded_credential_secrets,
                                                       &blinded_credential_secrets_correctness_proof,
                                                       &credential_nonce,
                                                       &cred_issuance_nonce,
                                                       &cred_values,
                                                       &cred_pub_key,
                                                       &cred_priv_key,
                                                       rev_idx,
                                                       n,
                                                       false,
                                                       &mut rev_reg,
                                                       &rev_key_priv,
                                                       &simple_tail_accessor).unwrap();
        let mut rev_reg_delta = rev_reg_delta.unwrap();

        let mut witness = Witness::new(rev_idx, n, false, &rev_reg_delta, &simple_tail_accessor).unwrap();

        Prover::process_credential_signature(&mut cred_signature,
                                             &cred_values,
                                             &signature_correctness_proof,
                                             &credential_secrets_blinding_factors,
                                             &cred_pub_key,
                                             &cred_issuance_nonce,
                                             Some(&rev_key_pub),
                                             Some(&rev_reg),
                                             Some(&witness)).unwrap();

        // Populate accumulator
        for i in 2..n {
            let index = n + 1 - i;

            simple_tail_accessor.access_tail(index, &mut |tail| {
                rev_reg_delta.accum = rev_reg_delta.accum.sub(tail).unwrap();
            }).unwrap();

            rev_reg_delta.issued.insert(i);
        }

        // Update NonRevoc Credential

        let start_time = time::get_time();

        witness.update(rev_idx, n, &rev_reg_delta, &simple_tail_accessor).unwrap();

        let end_time = time::get_time();

        println!("Update NonRevocation Credential Time: {:?}", end_time - start_time);

        let total_end_time = time::get_time();
        println!("Total Time for {} credentials: {:?}", n, total_end_time - total_start_time);

        println!("Update Proof test -> end");
    }

    #[test]
    #[ignore]
    fn generate_proof_mocks() {
        let credential_schema = issuer::mocks::credential_schema();
        let non_credential_schema = issuer::mocks::non_credential_schema();
        let cred_signature = mocks::credential();
        let cred_values = issuer::mocks::credential_values();
        let cred_pub_key = issuer::mocks::credential_public_key();
        let rev_reg = issuer::mocks::revocation_registry();
        let witness = issuer::mocks::witness();

        let sub_proof_request = mocks::sub_proof_request();

        let mut proof_builder = Prover::new_proof_builder().unwrap();
        proof_builder.add_common_attribute("master_secret").unwrap();
        proof_builder.add_sub_proof_request(&sub_proof_request,
                                            &credential_schema,
                                            &non_credential_schema,
                                            &cred_signature,
                                            &cred_values,
                                            &cred_pub_key,
                                            Some(&rev_reg),
                                            Some(&witness)).unwrap();
        let proof_request_nonce = new_nonce().unwrap();
        let proof = proof_builder.finalize(&proof_request_nonce).unwrap();

        println!("proof_request_nonce = {:#?}", proof_request_nonce);
        println!("proof = {:#?}", proof);

//        let mut proof_verifier = Verifier::new_proof_verifier().unwrap();
//        proof_verifier.add_sub_proof_request(&sub_proof_request,
//                                             &credential_schema,
//                                             &non_credential_schema,
//                                             &cred_pub_key,
//                                             Some(&rev_key_pub),
//                                             Some(&rev_reg)).unwrap();

    }
}

pub mod mocks {
    use super::*;
    use self::issuer::mocks as issuer_mocks;

    pub const PROVER_DID: &'static str = "CnEDk9HrMnmiHXEV1WFgbVCRteYnPqsJwrTdcZaNhFVW";

    pub fn master_secret() -> MasterSecret {
        MasterSecret {
            ms: BigNumber::from_dec("21578029250517794450984707538122537192839006240802068037273983354680998203845").unwrap()
        }
    }

    pub fn proof_common_attributes() -> BTreeMap<String, BigNumber> {
        btreemap!["master_secret".to_string() => BigNumber::from_dec("67940925789970108743024738273926421512152745397724199848594503731042154269417576665420030681245389493783225644817826683796657351721363490290016166310023506339911751676800452438014771736117676826911321621579680668201191205819012441197794443970687648330757835198888257781967404396196813475280544039772512800509").unwrap()]
    }

    pub fn blinded_credential_secrets() -> BlindedCredentialSecrets {
        BlindedCredentialSecrets {
            u: primary_blinded_credential_secrets_factors().u,
            ur: Some(revocation_blinded_credential_secrets_factors().ur),
            hidden_attributes: primary_blinded_credential_secrets_factors().hidden_attributes,
            committed_attributes: primary_blinded_credential_secrets_factors().committed_attributes
        }
    }

    pub fn credential_secrets_blinding_factors() -> CredentialSecretsBlindingFactors {
        CredentialSecretsBlindingFactors {
            v_prime: primary_blinded_credential_secrets_factors().v_prime,
            vr_prime: Some(revocation_blinded_credential_secrets_factors().vr_prime)
        }
    }

    pub fn primary_blinded_credential_secrets_factors() -> PrimaryBlindedCredentialSecretsFactors {
        PrimaryBlindedCredentialSecretsFactors {
            u: BigNumber::from_dec("90736407601154268942168157104903234952360065311487243849084269734873299527511182830774611139189290224819345671684251706821639402723220759744837220186762030984612732058625792294981537421278637522985531255498378380724624057491992283809860995022105266457008540385709981731854234549072840444466441403414625910966897254877127628576556263069743869740076498539583664244579542604581944995484024167429668186856342472700295144668637042873726468349675344333841204436306605752709604388796040186193116315781142929220422920542474085998878545282252921509121146671967303033856259567745092005106497947375787538654303796784079961901319").unwrap(),
            v_prime: BigNumber::from_dec("35131625843806290832574870589259287147303302356085937450138681169270844305658441640899780357851554390281352797472151859633451190372182905767740276000477099644043795107449461869975792759973231599572009337886283219344284767785705740629929916685684025616389621432096690068102576167647117576924865030253290356476886389376786906469624913865400296221181743871195998667521041628188272244376790322856843509187067488962831880868979749045372839549034465343690176440012266969614156191820420452812733264350018673445974099278245215963827842041818557926829011513408602244298030173493359464182527821314118075880620818817455331127028576670474022443879858290").unwrap(),
            hidden_attributes: btreeset!["master_secret".to_string()],
            committed_attributes: BTreeMap::new()
        }
    }

    pub fn revocation_blinded_credential_secrets_factors() -> RevocationBlindedCredentialSecretsFactors {
        RevocationBlindedCredentialSecretsFactors {
            ur: PointG1::from_string("false C5EEF1C6090965 F565893239016A FB8981F4EBA4BC 8A6E4055EC94AB 170C93DA 4CAEA6A3B2322D D6CBC56037A657 18283A0CDB3189 C5D4CF51371C11 1158A779 FFFFFF7D07A8A8 FFFF7888802F07 FFC63D474548B7 F417D05FB10933 95E45DD").unwrap(),
            vr_prime: GroupOrderElement::from_string("B6452E9ED6329 E895E0A06B4D7F 120938CB56E3BC 2515A38404157 21B2F773").unwrap()
        }
    }

    pub fn blinded_credential_secrets_correctness_proof() -> BlindedCredentialSecretsCorrectnessProof {
        BlindedCredentialSecretsCorrectnessProof {
            c: BigNumber::from_dec("7693879002891325854580633172775542263622308503851226227512383778297475533273").unwrap(),
            v_dash_cap: BigNumber::from_dec("270298478417095479220290594584939047494346369147130625108591856876117642868419712751969590245254334991166889036788530148477803140478672027928370955091370583281459907700064946334767292519162627481902897542449108651799429220474716102517267041190109007705837996084500291972767516961856433422463928489596635755968305697657263602410315315699668569475294284149420689787369293572415520120407813627728294966186505049911304085251972396326360619772719074462112179705644380720999568711278918891648826835780390171047267207545376556256492132741157234203510394954083841819337935748090844979201296564715517060661494523573360443178066251365907452546112932609156697658169869612094693691147056425870741422286622837497671512722430033268").unwrap(),
            m_caps: btreemap!["master_secret".to_string() => BigNumber::from_dec("21509241919376692260980560583706197323914759323290322267026749611973036811183867628868616613573181103989153093382513795561743848398837927167191271207384237816654872781491563762266").unwrap()],
            r_caps: BTreeMap::new()
        }
    }

    pub fn credential() -> CredentialSignature {
        CredentialSignature {
            p_credential: primary_credential(),
            r_credential: Some(issuer::mocks::revocation_credential())
        }
    }

    pub fn m1_t() -> BigNumber {
        BigNumber::from_dec("67940925789970108743024738273926421512152745397724199848594503731042154269417576665420030681245389493783225644817826683796657351721363490290016166310023506339911751676800452438014771736117676826911321621579680668201191205819012441197794443970687648330757835198888257781967404396196813475280544039772512800509").unwrap()
    }

    pub fn primary_credential() -> PrimaryCredentialSignature {
        PrimaryCredentialSignature {
            m_2: issuer_mocks::m2(),
            a: BigNumber::from_dec("60598096300110505279750181320130587026716953168722029465442100858765611388437518362663364506285714393889528526925769421571092083357542485349102861386986057219969921557487809995601556559987762243518822764509094413774190105074641519836018069694204467033725909348537798613387434106828072295539069401257717308548203193143526998793635659215707816324637606186537330000247168547726551874138698100814471988467062706901218694137515927694259483279409479745022260125873317036913720086519524465890008868911411373324450614877678917640617150293767932573524818488647061713391998713343528454289262358169184742033153828930903815476187").unwrap(),
            e: BigNumber::from_dec("259344723055062059907025491480697571938277889515152306249728583105665800713306759149981690559193987143012367913206299323899696942213235956742929944698562575392316272320549893391771").unwrap(),
            v: BigNumber::from_dec("6996057067686934709231174434558258486493808267378248647410976878261435225657894050774133393922654332955534902104832478531341852292938521469275360591816338451092268559834937570490355169308920756816946962817711481861143943871900797954709350869360964024548143652111659355479064432270682257272219357118775375472245934978534333124970525297378636845487858976653372476545844219359675658273713850084463568554100647679840820706321480077702925036475944108056747248139600975294322857353480767758477246332229170851966225303340765286335421570503293912668099677617563841932344536407298305348779134451568607117266938169121644451916162538229608327391163548118947045754746812558379728035533429818779414026856560266740902684135655340533772436148213449317114404997572258299630969948716423481236020481718191456826480948751251384597319439926").unwrap(),
        }
    }

    pub fn revocation_credential() -> NonRevocationCredentialSignature {
        NonRevocationCredentialSignature {
            sigma: PointG1::from_string("false AB4BD3CCD0BBBE 5D0014CD3EFF03 6CD367F9FED33C 252866E5D486E0 1BA866F4 F9E47FE0764B75 DF4764388D9975 69CB86E110DD94 BC921065392D76 13DEC0A0 FFFFFF7D07A8A8 FFFF7888802F07 FFC63D474548B7 F417D05FB10933 95E45DD").unwrap(),
            c: GroupOrderElement::from_string("FC3A0DC778C70B 307B5E69297040 7D2C9B5223FAB7 C95B27163873DF 2361F8F5").unwrap(),
            vr_prime_prime: GroupOrderElement::from_string("BB6E294A0367F5 955A45802AF9EB 94D643437E1A35 36C57B8D7041F7 460A61B").unwrap(),
            witness_signature: WitnessSignature {
                sigma_i: PointG2::from_string("false 773262BD1D451C 5A035B573DEE78 2706F804B8DC97 76A30C207CF165 1475F5FC B5B704805F6095 47F8DD533F46BC 88B64BEC891EF6 222A37DA413AD3 D102B5F 36DCDF2369ABC3 C9030D39852E5A 35F52211B216B9 6E66D7E02C3809 1C1F6C59 9B2F851D20F66C 9A3600B4B14BA6 7621E4C21370D9 7D1A6CC1F174A7 47AD6AA FFFFFF7D07A8A8 FFFF7888802F07 FFC63D474548B7 F417D05FB10933 95E45DD 0 0 0 0 0").unwrap(),
                u_i: PointG2::from_string("false E9229D3DBE936 83210F4A805C4A 720FDB4CFF40DC 7CD3D3B5206332 D44D4E6 9E9C6ED9DD2643 486DBC7878498E 4B01C9632610E9 A9689488CFFE77 1263FD6B 2882F34A68691C 29D6DBCC76D4B C59186A66B6944 98955D0D9CD9B5 F95C ABD07A01CAF75D FAD6F38FD2C798 F838BEFD25D2A6 4CC8326B14FA64 23DBE9C1 FFFFFF7D07A8A8 FFFF7888802F07 FFC63D474548B7 F417D05FB10933 95E45DD 0 0 0 0 0").unwrap(),
                g_i: PointG1::from_string("false C32B36210779E2 79634A59496335 3A64D66D90849E E233C11F521683 241D27B2 D22279343E9D84 928365752F930B 6B3CEDB3E9CFFE 56CA632705FBC3 19E63F01 FFFFFF7D07A8A8 FFFF7888802F07 FFC63D474548B7 F417D05FB10933 95E45D").unwrap()
            },
            g_i: PointG1::from_string("false C32B36210779E2 79634A59496335 3A64D66D90849E E233C11F521683 241D27B2 D22279343E9D84 928365752F930B 6B3CEDB3E9CFFE 56CA632705FBC3 19E63F01 FFFFFF7D07A8A8 FFFF7888802F07 FFC63D474548B7 F417D05FB10933 95E45DD").unwrap(),
            i: 1,
            m2: GroupOrderElement::from_string("7D412BFCA6D402 79B043B875CBB3 701CAE80805BED 1F6D7DD6247DBE 99A79BA").unwrap()
        }
    }

    pub fn proof_request_nonce() -> Nonce { BigNumber::from_dec("1164046393264787986302355").unwrap() }

    pub fn proof() -> Proof {
        Proof {
            proofs: vec![subproof()],
            aggregated_proof: aggregated_proof()
        }
    }

    pub fn subproof() -> SubProof {
        SubProof {
            primary_proof: primary_proof(),
            non_revoc_proof: Some(non_revoc_proof())
        }
    }

    pub fn primary_init_proof() -> PrimaryInitProof {
        PrimaryInitProof {
            eq_proof: primary_equal_init_proof(),
            ge_proofs: vec![primary_ge_init_proof()]
        }
    }

    pub fn primary_equal_init_proof() -> PrimaryEqualInitProof {
        PrimaryEqualInitProof {
            a_prime: BigNumber::from_dec("98083412087941751319175618866781122590479284581673955575977167750706692410363966539978281286793344011091879972831432290802422526482067470902170920129092990385600986791472965375471697144441461408255676746753921940280511603253961628643658731570881924868888461121912555903093239557335266094500337398191254297446694472435235309272346404878193065709626181016470921324208727713741179607609493197480064525167807106030331264425336412564902683911565270575611090930455665500679365584799031661398267309583319680407195946205787285635776773274200578353276068164851510711301539810826484069163335829923344377854229894833727236225073").unwrap(),
            t: BigNumber::from_dec("100330556506505363070765355821065631310222014406433743059536518257275999548193183277653935745702010933399250290375022199647418424660019204615033524352773779318053539749125136486792690681259916650903863021550308696974134411562524591774050899062767720649066796739436273975819274532117521182918777728290296843593274552064662430007463917203206287386754935636371766289366864767716523566749771474918807583672296642444361377700927264774772310103337196474621326803520855024350671435451377509133601181643692585768497035223029241717837378002182177772013841825604270144085274570353058542150547852185340515159203077602883003894263").unwrap(),
            e_tilde: BigNumber::from_dec("162083298053730499878539835193560156486733663622707027216327685550780519347628838870322946818623352681120371349972731968874009673965057322").unwrap(),
            e_prime: BigNumber::from_dec("267566439844950992409607955548161435").unwrap(),
            v_tilde: BigNumber::from_dec("241132863422049783305938184561371219250127488499746090592218003869595412171810997360214885239402274273939963489505434726467041932541499422544431299362364797699330176612923593931231233163363211565697860685967381420219969754969010598350387336530924879073366177641099382257720898488467175132844984811431059686249020737675861448309521855120928434488546976081485578773933300425198911646071284164884533755653094354378714645351464093907890440922615599556866061098147921890790915215227463991346847803620736586839786386846961213073783437136210912924729098636427160258710930323242639624389905049896225019051952864864612421360643655700799102439682797806477476049234033513929028472955119936073490401848509891547105031112859155855833089675654686301183778056755431562224990888545742379494795601542482680006851305864539769704029428620446639445284011289708313620219638324467338840766574612783533920114892847440641473989502440960354573501").unwrap(),
            v_prime: BigNumber::from_dec("-2115144707249068739243261723062812252870944454534082872053033459286924751426195347607094397555133556941852700969777086746714901158847202047337606751521628651908298086227170782647157154116321372155673886018835263106673495734957604044337903406830615176475364251764857232708143767934487980053426056588832846678638207522898863394540311689198910798790636655160635674692367288683036856376480975647831497676623776738942265893251490503327644673288971268274782434155403433485686205559692390603399491350421466914114874556633558925191525252568412893374064244213307649086774654556193745122292685328155798305575095640228291006049089061607308341869733040582797569411808816321130930277817102511757485189961766032400006682964752706737495479544813972016906949899820338859107760717278238944906441448837514897802153705908955191321612691664").unwrap(),
            m_tilde: btreemap![
                "age".to_string() => BigNumber::from_dec("6461691768834933403326572830814516653957231030793837560544354737855803497655300429843454445497126567767486684087006218691084619904526729989680526652503377438786587511370042964338").unwrap(),
                "height".to_string() => BigNumber::from_dec("6461691768834933403326572830814516653957231030793837560544354737855803497655300429843454445497126567767486684087006218691084619904526729989680526652503377438786587511370042964338").unwrap(),
                "master_secret".to_string() => BigNumber::from_dec("67940925789970108743024738273926421512152745397724199848594503731042154269417576665420030681245389493783225644817826683796657351721363490290016166310023506339911751676800452438014771736117676826911321621579680668201191205819012441197794443970687648330757835198888257781967404396196813475280544039772512800509").unwrap(),
                "sex".to_string() => BigNumber::from_dec("6461691768834933403326572830814516653957231030793837560544354737855803497655300429843454445497126567767486684087006218691084619904526729989680526652503377438786587511370042964338").unwrap()
            ],
            m2_tilde: BigNumber::from_dec("14049198043322723487718055550558829839278677959655715165983472882418452212100").unwrap(),
            m2: issuer::mocks::m2(),
        }
    }

    pub fn primary_ge_init_proof() -> PrimaryPredicateGEInitProof {
        PrimaryPredicateGEInitProof {
            c_list: c_list(),
            tau_list: tau_list(),
            u: btreemap![
                "0".to_string() => BigNumber::from_u32(2).unwrap(),
                "1".to_string() => BigNumber::from_u32(1).unwrap(),
                "2".to_string() => BigNumber::from_u32(1).unwrap(),
                "3".to_string() => BigNumber::from_u32(1).unwrap()
            ],
            u_tilde: btreemap![
                "0".to_string() => BigNumber::from_dec("6461691768834933403326572830814516653957231030793837560544354737855803497655300429843454445497126567767486684087006218691084619904526729989680526652503377438786587511370042964338").unwrap(),
                "1".to_string() => BigNumber::from_dec("6461691768834933403326572830814516653957231030793837560544354737855803497655300429843454445497126567767486684087006218691084619904526729989680526652503377438786587511370042964338").unwrap(),
                "2".to_string() => BigNumber::from_dec("6461691768834933403326572830814516653957231030793837560544354737855803497655300429843454445497126567767486684087006218691084619904526729989680526652503377438786587511370042964338").unwrap(),
                "3".to_string() => BigNumber::from_dec("6461691768834933403326572830814516653957231030793837560544354737855803497655300429843454445497126567767486684087006218691084619904526729989680526652503377438786587511370042964338").unwrap()
            ],
            r: btreemap![
                "0".to_string() => BigNumber::from_dec("35131625843806290832574870589259287147303302356085937450138681169270844305658441640899780357851554390281352797472151859633451190372182905767740276000477099644043795107449461869975792759973231599572009337886283219344284767785705740629929916685684025616389621432096690068102576167647117576924865030253290356476886389376786906469624913865400296221181743871195998667521041628188272244376790322856843509187067488962831880868979749045372839549034465343690176440012266969614156191820420452812733264350018673445974099278245215963827842041818557926829011513408602244298030173493359464182527821314118075880620818817455331127028576670474022443879858290").unwrap(),
                "1".to_string() => BigNumber::from_dec("35131625843806290832574870589259287147303302356085937450138681169270844305658441640899780357851554390281352797472151859633451190372182905767740276000477099644043795107449461869975792759973231599572009337886283219344284767785705740629929916685684025616389621432096690068102576167647117576924865030253290356476886389376786906469624913865400296221181743871195998667521041628188272244376790322856843509187067488962831880868979749045372839549034465343690176440012266969614156191820420452812733264350018673445974099278245215963827842041818557926829011513408602244298030173493359464182527821314118075880620818817455331127028576670474022443879858290").unwrap(),
                "2".to_string() => BigNumber::from_dec("35131625843806290832574870589259287147303302356085937450138681169270844305658441640899780357851554390281352797472151859633451190372182905767740276000477099644043795107449461869975792759973231599572009337886283219344284767785705740629929916685684025616389621432096690068102576167647117576924865030253290356476886389376786906469624913865400296221181743871195998667521041628188272244376790322856843509187067488962831880868979749045372839549034465343690176440012266969614156191820420452812733264350018673445974099278245215963827842041818557926829011513408602244298030173493359464182527821314118075880620818817455331127028576670474022443879858290").unwrap(),
                "3".to_string() => BigNumber::from_dec("35131625843806290832574870589259287147303302356085937450138681169270844305658441640899780357851554390281352797472151859633451190372182905767740276000477099644043795107449461869975792759973231599572009337886283219344284767785705740629929916685684025616389621432096690068102576167647117576924865030253290356476886389376786906469624913865400296221181743871195998667521041628188272244376790322856843509187067488962831880868979749045372839549034465343690176440012266969614156191820420452812733264350018673445974099278245215963827842041818557926829011513408602244298030173493359464182527821314118075880620818817455331127028576670474022443879858290").unwrap(),
                "DELTA".to_string() => BigNumber::from_dec("35131625843806290832574870589259287147303302356085937450138681169270844305658441640899780357851554390281352797472151859633451190372182905767740276000477099644043795107449461869975792759973231599572009337886283219344284767785705740629929916685684025616389621432096690068102576167647117576924865030253290356476886389376786906469624913865400296221181743871195998667521041628188272244376790322856843509187067488962831880868979749045372839549034465343690176440012266969614156191820420452812733264350018673445974099278245215963827842041818557926829011513408602244298030173493359464182527821314118075880620818817455331127028576670474022443879858290").unwrap()
            ],
            r_tilde: btreemap![
                "0".to_string() => BigNumber::from_dec("7575191721496255329790454166600075461811327744716122725414003704363002865687003988444075479817517968742651133011723131465916075452356777073568785406106174349810313776328792235352103470770562831584011847").unwrap(),
                "1".to_string() => BigNumber::from_dec("7575191721496255329790454166600075461811327744716122725414003704363002865687003988444075479817517968742651133011723131465916075452356777073568785406106174349810313776328792235352103470770562831584011847").unwrap(),
                "2".to_string() => BigNumber::from_dec("7575191721496255329790454166600075461811327744716122725414003704363002865687003988444075479817517968742651133011723131465916075452356777073568785406106174349810313776328792235352103470770562831584011847").unwrap(),
                "3".to_string() => BigNumber::from_dec("7575191721496255329790454166600075461811327744716122725414003704363002865687003988444075479817517968742651133011723131465916075452356777073568785406106174349810313776328792235352103470770562831584011847").unwrap(),
                "DELTA".to_string() => BigNumber::from_dec("7575191721496255329790454166600075461811327744716122725414003704363002865687003988444075479817517968742651133011723131465916075452356777073568785406106174349810313776328792235352103470770562831584011847").unwrap()
            ],
            alpha_tilde: BigNumber::from_dec("15019832071918025992746443764672619814038193111378331515587108416842661492145380306078894142589602719572721868876278167686578705125701790763532708415180504799241968357487349133908918935916667492626745934151420791943681376124817051308074507483664691464171654649868050938558535412658082031636255658721308264295197092495486870266555635348911182100181878388728256154149188718706253259396012667950509304959158288841789791483411208523521415447630365867367726300467842829858413745535144815825801952910447948288047749122728907853947789264574578039991615261320141035427325207080621563365816477359968627596441227854436137047681372373555472236147836722255880181214889123172703767379416198854131024048095499109158532300492176958443747616386425935907770015072924926418668194296922541290395990933578000312885508514814484100785527174742772860178035596639").unwrap(),
            predicate: predicate(),
            t: btreemap![
                "0".to_string() => BigNumber::from_dec("45887522242738319279196889299657822541046664216878578336808042945125451139840040825561690968347044536762778150971829234756470526941028113519206229570365686216640687082274467331142763005798816544125258315029333996225576228590116929438471586380138255578593270656460773000013070410658372651131563857262584842602791566975020494202579932224190492541604218647017880022281498245192014620970073319585484343100002046222427390264027904112384802330678838982248984244928242410653065668507897204617392989726228386902372021470449499935996026031217415714201826609961699023358066569895830429212309740095153822634031758861936119220850").unwrap(),
                "1".to_string() => BigNumber::from_dec("62315956102176608163522366142177549463854112549383329033516258805992229683393503292402122036458817248822050639564495292440782572586989128395078476713764454421847936760805178292823293985681917429356971501554019491783994090052283433090567843404419170964322848476200015136166024698309879428880371165176020235842186203823876774428642545038271656317783553193239066260476414908819005866786045526592504595564056645215836902612548387633624382205555668857734880668539555354969249653395408944595536691227001815345554058263728667105204897931501062049048598129679732407281705284032102688379350669393498413591687438302475681130500").unwrap(),
                "2".to_string() => BigNumber::from_dec("62315956102176608163522366142177549463854112549383329033516258805992229683393503292402122036458817248822050639564495292440782572586989128395078476713764454421847936760805178292823293985681917429356971501554019491783994090052283433090567843404419170964322848476200015136166024698309879428880371165176020235842186203823876774428642545038271656317783553193239066260476414908819005866786045526592504595564056645215836902612548387633624382205555668857734880668539555354969249653395408944595536691227001815345554058263728667105204897931501062049048598129679732407281705284032102688379350669393498413591687438302475681130500").unwrap(),
                "3".to_string() => BigNumber::from_dec("62315956102176608163522366142177549463854112549383329033516258805992229683393503292402122036458817248822050639564495292440782572586989128395078476713764454421847936760805178292823293985681917429356971501554019491783994090052283433090567843404419170964322848476200015136166024698309879428880371165176020235842186203823876774428642545038271656317783553193239066260476414908819005866786045526592504595564056645215836902612548387633624382205555668857734880668539555354969249653395408944595536691227001815345554058263728667105204897931501062049048598129679732407281705284032102688379350669393498413591687438302475681130500").unwrap(),
                "DELTA".to_string() => BigNumber::from_dec("291567847375395063913000075071320372897694394455273554485157096725853148039190094768570336774949686386596377954571802384435577840746209087388228393480424885165676139209814280070316596727655404361235860371276359547881589483049819087235321499340059751433022683282973723009482722885112400459979181158380556177027546032272025001331081314455185047469222559849942000245305558585614856956998707245141416269449819698175812989579584958553289822513307102506010363715217187612856543152879318103443656469314082864192644475027424764965784594882785423148329118995164696741995413101066871131784641958921631480771696614061925102279").unwrap()
            ]
        }
    }

    pub fn c_list() -> Vec<BigNumber> {
        vec![
            BigNumber::from_dec("45887522242738319279196889299657822541046664216878578336808042945125451139840040825561690968347044536762778150971829234756470526941028113519206229570365686216640687082274467331142763005798816544125258315029333996225576228590116929438471586380138255578593270656460773000013070410658372651131563857262584842602791566975020494202579932224190492541604218647017880022281498245192014620970073319585484343100002046222427390264027904112384802330678838982248984244928242410653065668507897204617392989726228386902372021470449499935996026031217415714201826609961699023358066569895830429212309740095153822634031758861936119220850").unwrap(),
            BigNumber::from_dec("62315956102176608163522366142177549463854112549383329033516258805992229683393503292402122036458817248822050639564495292440782572586989128395078476713764454421847936760805178292823293985681917429356971501554019491783994090052283433090567843404419170964322848476200015136166024698309879428880371165176020235842186203823876774428642545038271656317783553193239066260476414908819005866786045526592504595564056645215836902612548387633624382205555668857734880668539555354969249653395408944595536691227001815345554058263728667105204897931501062049048598129679732407281705284032102688379350669393498413591687438302475681130500").unwrap(),
            BigNumber::from_dec("62315956102176608163522366142177549463854112549383329033516258805992229683393503292402122036458817248822050639564495292440782572586989128395078476713764454421847936760805178292823293985681917429356971501554019491783994090052283433090567843404419170964322848476200015136166024698309879428880371165176020235842186203823876774428642545038271656317783553193239066260476414908819005866786045526592504595564056645215836902612548387633624382205555668857734880668539555354969249653395408944595536691227001815345554058263728667105204897931501062049048598129679732407281705284032102688379350669393498413591687438302475681130500").unwrap(),
            BigNumber::from_dec("62315956102176608163522366142177549463854112549383329033516258805992229683393503292402122036458817248822050639564495292440782572586989128395078476713764454421847936760805178292823293985681917429356971501554019491783994090052283433090567843404419170964322848476200015136166024698309879428880371165176020235842186203823876774428642545038271656317783553193239066260476414908819005866786045526592504595564056645215836902612548387633624382205555668857734880668539555354969249653395408944595536691227001815345554058263728667105204897931501062049048598129679732407281705284032102688379350669393498413591687438302475681130500").unwrap(),
            BigNumber::from_dec("291567847375395063913000075071320372897694394455273554485157096725853148039190094768570336774949686386596377954571802384435577840746209087388228393480424885165676139209814280070316596727655404361235860371276359547881589483049819087235321499340059751433022683282973723009482722885112400459979181158380556177027546032272025001331081314455185047469222559849942000245305558585614856956998707245141416269449819698175812989579584958553289822513307102506010363715217187612856543152879318103443656469314082864192644475027424764965784594882785423148329118995164696741995413101066871131784641958921631480771696614061925102279").unwrap()
        ]
    }

    pub fn tau_list() -> Vec<BigNumber> {
        vec![
            BigNumber::from_dec("5775121804650533823818346109878200308084781685988689127068629784345714918707364965739960046309281573960723093575143691445129397777229699708529613711858683818596049039395895397979196006166250809423299924814724312736887027886538329236480587585444715620091397155035796560957731378738546612124259225499365130571476395915632168929135402745717611100719373213184156349557204064052101034800892299754720256826852528224133723052224077506099451460290719285594534346131320356862314624307423147523405581318080552480925002043929802539664491150990310643844782277058104451329443287733260065635985062237748146923600356379728377136117").unwrap(),
            BigNumber::from_dec("5775121804650533823818346109878200308084781685988689127068629784345714918707364965739960046309281573960723093575143691445129397777229699708529613711858683818596049039395895397979196006166250809423299924814724312736887027886538329236480587585444715620091397155035796560957731378738546612124259225499365130571476395915632168929135402745717611100719373213184156349557204064052101034800892299754720256826852528224133723052224077506099451460290719285594534346131320356862314624307423147523405581318080552480925002043929802539664491150990310643844782277058104451329443287733260065635985062237748146923600356379728377136117").unwrap(),
            BigNumber::from_dec("5775121804650533823818346109878200308084781685988689127068629784345714918707364965739960046309281573960723093575143691445129397777229699708529613711858683818596049039395895397979196006166250809423299924814724312736887027886538329236480587585444715620091397155035796560957731378738546612124259225499365130571476395915632168929135402745717611100719373213184156349557204064052101034800892299754720256826852528224133723052224077506099451460290719285594534346131320356862314624307423147523405581318080552480925002043929802539664491150990310643844782277058104451329443287733260065635985062237748146923600356379728377136117").unwrap(),
            BigNumber::from_dec("5775121804650533823818346109878200308084781685988689127068629784345714918707364965739960046309281573960723093575143691445129397777229699708529613711858683818596049039395895397979196006166250809423299924814724312736887027886538329236480587585444715620091397155035796560957731378738546612124259225499365130571476395915632168929135402745717611100719373213184156349557204064052101034800892299754720256826852528224133723052224077506099451460290719285594534346131320356862314624307423147523405581318080552480925002043929802539664491150990310643844782277058104451329443287733260065635985062237748146923600356379728377136117").unwrap(),
            BigNumber::from_dec("5775121804650533823818346109878200308084781685988689127068629784345714918707364965739960046309281573960723093575143691445129397777229699708529613711858683818596049039395895397979196006166250809423299924814724312736887027886538329236480587585444715620091397155035796560957731378738546612124259225499365130571476395915632168929135402745717611100719373213184156349557204064052101034800892299754720256826852528224133723052224077506099451460290719285594534346131320356862314624307423147523405581318080552480925002043929802539664491150990310643844782277058104451329443287733260065635985062237748146923600356379728377136117").unwrap(),
            BigNumber::from_dec("39043573194062843188289697546611918107532805117598645832449214642534318612913845320753679689521059255751382337240024528644059256642047307130598641485950677406033282508825181195431402683575205469208293880834411410932501752023243962782277848107825674374118905568649140719993402086278461408304318382071709512982618346808542261941396861110469854677713167733150195896676327031741587679499297080573095025981559137568818554002281801202668335168470352703136379783553438827500403708164371168076378529555004001784921284830315500135101727618169966870761712270273123073354380462035137352013253457506110569108524475928798373175939").unwrap()
        ]
    }

    pub fn m_tilde() -> BTreeMap<String, BigNumber> {
        btreemap![
            "master_secret".to_string() => BigNumber::from_dec("67940925789970108743024738273926421512152745397724199848594503731042154269417576665420030681245389493783225644817826683796657351721363490290016166310023506339911751676800452438014771736117676826911321621579680668201191205819012441197794443970687648330757835198888257781967404396196813475280544039772512800509").unwrap(),
            "height".to_string() => BigNumber::from_dec("6461691768834933403326572830814516653957231030793837560544354737855803497655300429843454445497126567767486684087006218691084619904526729989680526652503377438786587511370042964338").unwrap(),
            "age".to_string() => BigNumber::from_dec("6461691768834933403326572830814516653957231030793837560544354737855803497655300429843454445497126567767486684087006218691084619904526729989680526652503377438786587511370042964338").unwrap(),
            "sex".to_string() => BigNumber::from_dec("6461691768834933403326572830814516653957231030793837560544354737855803497655300429843454445497126567767486684087006218691084619904526729989680526652503377438786587511370042964338").unwrap()
        ]
    }

    pub fn eq_proof() -> PrimaryEqualProof {
        PrimaryEqualProof {
            revealed_attrs: btreemap!["name".to_string() => BigNumber::from_dec("66682250590915135919393234675423675079281389286836524491448775067034910960723").unwrap()],
            a_prime: BigNumber::from_dec("98083412087941751319175618866781122590479284581673955575977167750706692410363966539978281286793344011091879972831432290802422526482067470902170920129092990385600986791472965375471697144441461408255676746753921940280511603253961628643658731570881924868888461121912555903093239557335266094500337398191254297446694472435235309272346404878193065709626181016470921324208727713741179607609493197480064525167807106030331264425336412564902683911565270575611090930455665500679365584799031661398267309583319680407195946205787285635776773274200578353276068164851510711301539810826484069163335829923344377854229894833727236225073").unwrap(),
            e: BigNumber::from_dec("162083298053730499878539845022414093116291829149769650815162760407650123629230156197707443039104041707537615796903962170805909712864412792").unwrap(),
            v: BigNumber::from_dec("241132863422049783305938106863105343928758159712875655208147506851139555325051423517258172055216134383906932651994543306685112210786262889479691309357852570352505675146606419910627247162997802174662039269758277612755992529430063768594211222875946000061228207520004094952997142370947975621859648372639523011419190678994147458173378587546356569421633199397836629352472494037450864091145969859153838694089755748330211990472566913007681989381371473053992667784854957504510828388143814069630583233315743609346154581049275922052638373286336670365322524123871308762464261782049192133342897048661664260069415801661825656292939897526620181579126585010052820354737539654849464757210421731840595591024108171639296748566749576324910789891056979726425069465289491561208276506963437318050058739068411185088353929700107125604776405891141731817869406484823288772596691772956496407364530537457835938003408441351158062642671144532114200733").unwrap(),
            m: btreemap![
                "age".to_string() => BigNumber::from_dec("6461691768834933403326572830814516653957231030793837560544354737855803497655300429843454445497126568685843068983890896122000977852186661939211990733462807944627807336518424313388").unwrap(),
                "height".to_string() => BigNumber::from_dec("6461691768834933403326572830814516653957231030793837560544354737855803497655300429843454445497126574195981378365198960707499125538146253636400775219219390979675126287408712407688").unwrap(),
                "master_secret".to_string() => BigNumber::from_dec("67940925789970108743024738273926421512152745397724199848594503731042154269417576665420030681245389493783225644817826683796657351721363490290016166310023507132564589104990678182299219306228446316250328302891742457726158298612477188160335451477126201081347058945471957804431939288091328124225198960258432684399").unwrap(),
                "sex".to_string() => BigNumber::from_dec("6461691768834933403326575020439114193500962122447442182375470664835531264262887123435773676729731478629261405277091910956944655533226659560277758686479462667297473396368211269136").unwrap()
            ],
            m2: BigNumber::from_dec("2553030889054034879941219523536672152702359185828546810612564355745759663351165380563310203986319611277915826660660011443138240248924364893067083241825560").unwrap()
        }
    }

    pub fn aggregated_proof() -> AggregatedProof {
        AggregatedProof {
            c_hash: BigNumber::from_dec("36734255395875387097236654317906397277981258563238377220233648793005935253962").unwrap(),
            c_list: vec![
                    vec![4, 15, 40, 221, 185, 162, 221, 161, 254, 176, 57, 207, 14, 190, 121, 73, 122, 188, 36, 147, 47, 72, 242, 193, 17, 241, 109, 66, 73, 52, 131, 185, 112, 8, 84, 230, 192, 255, 105, 116, 83, 170, 71, 219, 182, 149, 126, 9, 180, 11, 152, 255, 241, 228, 123, 229, 108, 200, 210, 17, 231, 83, 158, 93, 114, 0, 0, 0, 0, 0, 0, 0, 0, 0, 0, 0, 0, 0, 0, 0, 0, 0, 0, 0, 0, 0, 0, 0, 0, 0, 0, 0, 0, 0, 0, 0, 0, 0, 0, 0, 0, 0, 0, 0, 0, 0, 0, 0, 0, 0, 0, 0, 0, 0, 0, 0, 0, 0, 0, 0, 0, 0, 0, 0, 0, 0, 0, 0],
                    vec![4, 28, 250, 35, 217, 251, 183, 160, 58, 131, 37, 66, 222, 201, 38, 193, 138, 177, 229, 88, 130, 59, 53, 75, 226, 216, 166, 7, 23, 245, 57, 128, 209, 19, 86, 133, 7, 82, 39, 63, 42, 66, 66, 228, 69, 93, 156, 108, 147, 249, 138, 148, 56, 223, 216, 102, 204, 90, 134, 78, 135, 164, 254, 181, 71, 0, 0, 0, 0, 0, 0, 0, 0, 0, 0, 0, 0, 0, 0, 0, 0, 0, 0, 0, 0, 0, 0, 0, 0, 0, 0, 0, 0, 0, 0, 0, 0, 0, 0, 0, 0, 0, 0, 0, 0, 0, 0, 0, 0, 0, 0, 0, 0, 0, 0, 0, 0, 0, 0, 0, 0, 0, 0, 0, 0, 0, 0, 0],
                    vec![4, 2, 107, 241, 180, 5, 3, 229, 146, 229, 80, 96, 229, 210, 175, 238, 65, 126, 113, 152, 143, 49, 231, 47, 144, 156, 239, 75, 149, 169, 140, 112, 107, 14, 249, 31, 191, 70, 33, 146, 43, 37, 116, 188, 36, 78, 23, 15, 36, 90, 97, 103, 149, 137, 1, 69, 230, 214, 159, 35, 217, 75, 217, 129, 101, 0, 0, 0, 0, 0, 0, 0, 0, 0, 0, 0, 0, 0, 0, 0, 0, 0, 0, 0, 0, 0, 0, 0, 0, 0, 0, 0, 0, 0, 0, 0, 0, 0, 0, 0, 0, 0, 0, 0, 0, 0, 0, 0, 0, 0, 0, 0, 0, 0, 0, 0, 0, 0, 0, 0, 0, 0, 0, 0, 0, 0, 0, 0],
                    vec![4, 36, 173, 234, 183, 207, 24, 100, 172, 217, 41, 238, 60, 232, 136, 84, 41, 129, 223, 88, 29, 111, 132, 214, 99, 54, 252, 215, 160, 195, 248, 53, 127, 29, 196, 61, 22, 192, 127, 209, 129, 74, 115, 208, 177, 10, 177, 7, 80, 197, 209, 72, 58, 159, 244, 141, 207, 108, 59, 255, 71, 233, 195, 77, 157, 0, 0, 0, 0, 0, 0, 0, 0, 0, 0, 0, 0, 0, 0, 0, 0, 0, 0, 0, 0, 0, 0, 0, 0, 0, 0, 0, 0, 0, 0, 0, 0, 0, 0, 0, 0, 0, 0, 0, 0, 0, 0, 0, 0, 0, 0, 0, 0, 0, 0, 0, 0, 0, 0, 0, 0, 0, 0, 0, 0, 0, 0, 0],
                    vec![21, 39, 33, 136, 4, 35, 81, 232, 221, 50, 46, 137, 180, 37, 68, 198, 205, 92, 210, 203, 242, 91, 190, 222, 21, 10, 99, 147, 17, 10, 254, 238, 25, 87, 208, 140, 223, 63, 52, 47, 159, 24, 121, 222, 233, 36, 55, 227, 15, 72, 28, 2, 160, 137, 120, 159, 50, 140, 82, 152, 35, 213, 100, 213, 21, 84, 190, 96, 165, 232, 146, 117, 252, 253, 26, 247, 179, 48, 76, 241, 74, 64, 22, 232, 177, 232, 212, 64, 161, 198, 27, 223, 164, 122, 206, 11, 27, 52, 163, 239, 155, 71, 87, 221, 17, 160, 128, 70, 123, 232, 177, 38, 18, 80, 72, 147, 150, 193, 146, 127, 155, 135, 110, 222, 23, 227, 56, 131],
                    vec![28, 237, 222, 213, 234, 194, 241, 249, 239, 157, 147, 62, 11, 203, 25, 150, 180, 231, 63, 84, 153, 26, 206, 79, 58, 75, 86, 61, 31, 109, 67, 59, 19, 57, 174, 176, 165, 87, 167, 78, 193, 53, 45, 106, 121, 182, 87, 79, 57, 63, 119, 21, 170, 135, 99, 137, 169, 190, 232, 179, 145, 21, 93, 55, 7, 5, 222, 148, 253, 230, 147, 253, 12, 149, 89, 159, 207, 219, 48, 75, 105, 67, 3, 121, 81, 145, 202, 199, 118, 73, 28, 23, 237, 177, 247, 146, 28, 119, 71, 155, 232, 63, 22, 240, 112, 247, 180, 192, 176, 234, 116, 233, 207, 154, 224, 115, 177, 236, 32, 186, 139, 159, 134, 118, 56, 155, 200, 165],
                    vec![25, 93, 0, 27, 250, 169, 144, 36, 216, 143, 51, 252, 92, 156, 171, 245, 170, 182, 90, 155, 59, 0, 138, 84, 6, 90, 215, 215, 45, 47, 250, 15, 8, 252, 188, 97, 242, 241, 207, 232, 195, 100, 252, 182, 254, 227, 217, 16, 251, 87, 121, 96, 101, 204, 185, 43, 67, 237, 160, 143, 247, 10, 52, 33, 22, 241, 186, 108, 67, 227, 145, 13, 52, 67, 22, 238, 126, 129, 54, 68, 159, 71, 179, 147, 198, 12, 199, 0, 9, 92, 232, 40, 178, 34, 172, 187, 16, 6, 17, 84, 137, 147, 242, 238, 8, 88, 151, 254, 178, 149, 190, 46, 43, 249, 133, 164, 15, 77, 210, 177, 153, 235, 51, 12, 39, 106, 207, 77],
                    vec![1, 39, 90, 159, 247, 134, 155, 5, 88, 27, 171, 241, 196, 35, 255, 144, 167, 205, 110, 43, 253, 22, 127, 201, 227, 133, 192, 22, 170, 22, 87, 93, 158, 89, 203, 59, 80, 13, 46, 104, 216, 77, 111, 122, 96, 111, 17, 125, 104, 208, 139, 2, 58, 245, 217, 152, 50, 239, 205, 102, 250, 37, 214, 12, 118, 204, 99, 233, 215, 53, 226, 50, 120, 208, 61, 98, 49, 48, 182, 109, 235, 86, 184, 164, 189, 9, 239, 252, 27, 143, 213, 131, 62, 193, 197, 184, 236, 1, 114, 86, 61, 69, 229, 65, 236, 6, 164, 208, 105, 20, 4, 125, 63, 43, 66, 207, 112, 61, 131, 130, 251, 242, 175, 253, 233, 43, 226, 205, 239, 89, 235, 104, 225, 96, 209, 69, 65, 134, 56, 180, 120, 53, 125, 191, 111, 29, 250, 153, 158, 169, 250, 139, 37, 229, 207, 126, 38, 150, 65, 39, 219, 58, 180, 114, 204, 0, 188, 164, 188, 53, 186, 230, 181, 48, 23, 122, 106, 107, 31, 221, 142, 237, 129, 35, 23, 11, 67, 85, 177, 166, 190, 19, 148, 238, 223, 206, 211, 40, 183, 123, 203, 75, 88, 159, 0, 52, 8, 138, 192, 144, 97, 177, 180, 212, 45, 91, 237, 86, 36, 161, 180, 47, 61, 239, 155, 44, 187, 162, 124, 178, 38, 252, 167, 166, 147, 27, 156, 115, 105, 218, 24, 163, 214, 183, 10, 216, 25, 222, 187, 243, 123, 232, 197, 29, 30, 133, 47],
                    vec![2, 143, 29, 183, 142, 29, 117, 172, 90, 120, 157, 84, 126, 194, 34, 226, 142, 152, 56, 25, 37, 145, 30, 102, 45, 73, 131, 55, 43, 33, 138, 174, 97, 250, 234, 215, 49, 197, 194, 21, 16, 58, 156, 69, 108, 214, 139, 71, 141, 205, 160, 47, 5, 83, 143, 58, 171, 150, 166, 180, 217, 193, 236, 108, 9, 114, 7, 122, 65, 212, 150, 227, 168, 216, 175, 141, 82, 50, 62, 205, 178, 69, 100, 205, 85, 18, 173, 25, 186, 149, 195, 119, 169, 165, 107, 28, 146, 17, 36, 101, 125, 158, 127, 249, 20, 112, 227, 118, 58, 128, 101, 249, 120, 152, 147, 121, 27, 78, 242, 138, 154, 226, 196, 27, 77, 5, 4, 216, 72, 225, 167, 102, 226, 67, 152, 119, 85, 81, 71, 131, 91, 113, 74, 152, 140, 2, 9, 84, 197, 97, 38, 50, 181, 26, 228, 252, 24, 254, 158, 80, 224, 106, 49, 226, 255, 1, 143, 118, 250, 155, 19, 104, 154, 35, 56, 121, 94, 16, 163, 213, 225, 10, 32, 125, 87, 116, 110, 103, 127, 251, 212, 227, 41, 230, 28, 143, 94, 149, 46, 40, 77, 28, 247, 40, 159, 105, 52, 178, 46, 150, 0, 207, 111, 143, 98, 152, 79, 218, 176, 242, 18, 224, 230, 135, 74, 1, 50, 250, 138, 126, 89, 79, 199, 177, 220, 199, 224, 44, 89, 142, 224, 169, 164, 169, 32, 130, 82, 178, 156, 233, 197, 157, 11, 35, 212, 100, 222],
                    vec![1, 15, 91, 146, 224, 9, 222, 151, 66, 32, 116, 1, 233, 133, 250, 79, 40, 227, 195, 180, 173, 37, 206, 231, 172, 177, 61, 134, 178, 158, 135, 167, 46, 154, 181, 100, 54, 45, 107, 102, 106, 122, 232, 12, 146, 63, 125, 166, 247, 128, 230, 126, 254, 243, 2, 152, 19, 217, 41, 107, 207, 76, 225, 205, 77, 103, 18, 137, 145, 20, 198, 94, 106, 172, 10, 166, 45, 232, 29, 179, 185, 31, 205, 57, 247, 223, 166, 229, 216, 229, 45, 22, 227, 20, 16, 100, 198, 55, 14, 90, 77, 144, 110, 175, 218, 120, 192, 139, 20, 130, 214, 206, 135, 37, 223, 14, 172, 26, 93, 156, 252, 180, 27, 40, 236, 249, 248, 116, 160, 47, 123, 249, 53, 213, 143, 1, 104, 171, 151, 211, 183, 99, 208, 11, 24, 191, 172, 57, 175, 244, 53, 223, 168, 209, 247, 79, 193, 87, 140, 40, 254, 5, 65, 189, 224, 92, 103, 23, 219, 89, 171, 25, 153, 224, 147, 14, 78, 26, 3, 17, 196, 1, 250, 177, 107, 140, 67, 176, 3, 122, 233, 14, 232, 72, 44, 21, 142, 141, 54, 33, 165, 12, 101, 4, 55, 145, 60, 16, 152, 214, 42, 204, 158, 109, 12, 115, 230, 254, 45, 162, 84, 120, 147, 218, 228, 149, 99, 209, 140, 39, 253, 234, 247, 123, 183, 239, 253, 84, 87, 147, 5, 65, 6, 12, 214, 164, 76, 237, 174, 189, 211, 200, 214, 184, 3, 148, 30],
                    vec![112, 136, 12, 69, 162, 232, 90, 39, 235, 18, 179, 156, 164, 229, 85, 100, 26, 106, 16, 229, 75, 96, 231, 27, 156, 137, 219, 80, 17, 195, 30, 191, 190, 138, 125, 73, 177, 90, 163, 12, 180, 146, 47, 156, 132, 26, 89, 24, 220, 151, 226, 24, 28, 129, 73, 218, 11, 220, 178, 114, 190, 130, 222, 96, 72, 176, 8, 117, 64, 241, 48, 247, 228, 125, 207, 40, 106, 93, 164, 236, 52, 112, 12, 135, 179, 4, 96, 117, 48, 203, 123, 59, 231, 150, 44, 90, 79, 75, 55, 150, 253, 239, 148, 119, 50, 177, 246, 104, 156, 205, 13, 17, 71, 238, 149, 88, 77, 68, 112, 130, 22, 55, 141, 34, 170, 133, 238, 134, 40, 180, 212, 195, 132, 28, 175, 208, 235, 145, 228, 79, 112, 75, 235, 96, 140, 111, 102, 236, 203, 3, 239, 236, 189, 193, 33, 253, 226, 1, 124, 37, 36, 173, 125, 187, 109, 44, 31, 30, 4, 139, 125, 243, 73, 108, 109, 105, 138, 128, 140, 106, 54, 52, 103, 104, 152, 27, 185, 6, 150, 105, 151, 124, 67, 25, 221, 161, 13, 97, 20, 111, 129, 255, 95, 56, 137, 141, 149, 168, 245, 105, 31, 81, 11, 90, 166, 141, 188, 69, 85, 126, 201, 38, 128, 158, 9, 123, 132, 118, 22, 107, 212, 173, 122, 106, 237, 109, 26, 57, 89, 218, 173, 97, 101, 51, 224, 36, 201, 160, 57, 55, 226, 68, 191, 183, 151, 187],
                    vec![1, 36, 34, 217, 148, 4, 116, 74, 94, 18, 213, 219, 10, 186, 52, 205, 246, 171, 246, 1, 244, 105, 203, 134, 211, 51, 152, 9, 108, 39, 0, 113, 95, 86, 147, 173, 92, 23, 194, 206, 112, 210, 224, 121, 226, 110, 1, 204, 123, 63, 201, 221, 146, 109, 204, 16, 122, 199, 50, 172, 197, 5, 59, 20, 59, 95, 59, 238, 162, 75, 237, 81, 209, 48, 71, 105, 213, 49, 201, 238, 156, 7, 101, 149, 230, 249, 108, 40, 77, 5, 187, 204, 144, 62, 205, 225, 62, 214, 80, 56, 72, 149, 75, 92, 185, 5, 25, 26, 23, 221, 25, 133, 23, 163, 72, 142, 5, 153, 67, 129, 250, 23, 39, 23, 237, 137, 255, 34, 2, 1, 105, 74, 116, 228, 165, 214, 216, 139, 213, 184, 177, 19, 169, 74, 31, 7, 77, 177, 2, 116, 104, 168, 35, 53, 201, 162, 150, 123, 236, 5, 81, 197, 160, 209, 146, 5, 237, 191, 13, 153, 64, 230, 61, 155, 254, 118, 112, 135, 162, 210, 217, 243, 5, 66, 204, 161, 190, 190, 115, 80, 246, 130, 7, 174, 243, 124, 44, 92, 215, 31, 23, 143, 81, 85, 51, 175, 208, 232, 240, 242, 151, 194, 42, 222, 111, 32, 80, 185, 17, 60, 52, 147, 62, 135, 81, 196, 164, 62, 115, 96, 221, 14, 186, 23, 172, 38, 29, 41, 145, 13, 191, 8, 34, 174, 70, 10, 204, 109, 17, 144, 112, 200, 228, 239, 63, 122, 91],
                    vec![67, 166, 56, 239, 86, 131, 23, 62, 130, 21, 236, 196, 219, 166, 34, 35, 168, 88, 154, 22, 214, 47, 37, 232, 17, 105, 61, 39, 233, 155, 167, 46, 22, 162, 113, 91, 17, 72, 56, 236, 241, 15, 90, 78, 115, 180, 156, 67, 56, 51, 21, 72, 122, 185, 199, 19, 77, 132, 139, 104, 228, 230, 152, 144, 89, 95, 196, 14, 176, 93, 68, 157, 116, 188, 93, 66, 174, 130, 76, 156, 87, 2, 246, 180, 28, 151, 181, 73, 67, 76, 82, 79, 121, 98, 46, 85, 140, 67, 19, 68, 188, 208, 45, 55, 217, 107, 124, 73, 45, 112, 164, 133, 58, 102, 109, 239, 203, 143, 40, 118, 135, 152, 199, 50, 91, 117, 42, 196, 176, 113, 152, 154, 149, 117, 214, 174, 54, 187, 79, 190, 113, 15, 86, 150, 242, 6, 8, 148, 205, 3, 127, 18, 251, 184, 115, 16, 152, 66, 15, 53, 74, 152, 131, 162, 211, 99, 17, 106, 57, 112, 200, 253, 252, 209, 157, 64, 54, 103, 126, 101, 173, 203, 239, 201, 163, 181, 66, 145, 207, 32, 191, 21, 67, 107, 58, 237, 182, 17, 201, 134, 217, 112, 123, 85, 239, 156, 132, 27, 74, 48, 228, 212, 24, 241, 12, 139, 152, 237, 130, 25, 128, 153, 128, 34, 253, 163, 123, 169, 154, 10, 73, 35, 23, 50, 123, 133, 240, 140, 19, 97, 176, 4, 45, 175, 234, 32, 68, 17, 105, 45, 50, 74, 82, 219, 233, 179]
            ]
        }
    }

    pub fn ge_proof() -> PrimaryPredicateGEProof {
        PrimaryPredicateGEProof {
            u: btreemap![
                "0".to_string() => BigNumber::from_dec("6461691768834933403326572830814516653957231030793837560544354737855803497655300429843454445497126567840955194878756992885557928540339524545643043778980131879253885097381913472262").unwrap(),
                "1".to_string() => BigNumber::from_dec("6461691768834933403326572830814516653957231030793837560544354737855803497655300429843454445497126567804220939482881605788321274222433127267661785215741754659020236304375978218300").unwrap(),
                "2".to_string() => BigNumber::from_dec("6461691768834933403326572830814516653957231030793837560544354737855803497655300429843454445497126567804220939482881605788321274222433127267661785215741754659020236304375978218300").unwrap(),
                "3".to_string() => BigNumber::from_dec("6461691768834933403326572830814516653957231030793837560544354737855803497655300429843454445497126567804220939482881605788321274222433127267661785215741754659020236304375978218300").unwrap()
            ],
            r: btreemap![
                "0".to_string() => BigNumber::from_dec("1290534116218716438320066296998198963418131286408035380529548316941923398410560113108756798582290425306108955869685395227366233856654792649735912224097611558139789753950408584482847689838795587330987971669161415485990020598912935103565044825010972005166748548886258351774424917360400285403279510922304340427648959687851483846826461162205002537903920975405118476175947131589471870709350253892921592871530107416727676553006745099259773619545623692882161367026324069754047935205197405410348516798706677778839870157117614346079006190506251578369476561129106768237088298646216941156526296494287589126706469975404040325634910290392295066762902049752200300569175726527074032536078980610848985062237596740068429384399305056827").unwrap(),
                "1".to_string() => BigNumber::from_dec("1290534116218716438320066296998198963418131286408035380529548316941923398410560113108756798582290425306108955869685395227366233856654792649735912224097611558139789753950408584482847689838795587330987971669161415485990020598912935103565044825010972005166748548886258351774424917360400285403279510922304340427648959687851483846826461162205002537903920975405118476175947131589471870709350253892921592871530107416727676553006745099259773619545623692882161367026324069754047935205197405410348516798706677778839870157117614346079006190506251578369476561129106768237088298646216941156526296494287589126706469975404040325634910290392295066762902049752200300569175726527074032536078980610848985062237596740068429384399305056827").unwrap(),
                "2".to_string() => BigNumber::from_dec("1290534116218716438320066296998198963418131286408035380529548316941923398410560113108756798582290425306108955869685395227366233856654792649735912224097611558139789753950408584482847689838795587330987971669161415485990020598912935103565044825010972005166748548886258351774424917360400285403279510922304340427648959687851483846826461162205002537903920975405118476175947131589471870709350253892921592871530107416727676553006745099259773619545623692882161367026324069754047935205197405410348516798706677778839870157117614346079006190506251578369476561129106768237088298646216941156526296494287589126706469975404040325634910290392295066762902049752200300569175726527074032536078980610848985062237596740068429384399305056827").unwrap(),
                "3".to_string() => BigNumber::from_dec("1290534116218716438320066296998198963418131286408035380529548316941923398410560113108756798582290425306108955869685395227366233856654792649735912224097611558139789753950408584482847689838795587330987971669161415485990020598912935103565044825010972005166748548886258351774424917360400285403279510922304340427648959687851483846826461162205002537903920975405118476175947131589471870709350253892921592871530107416727676553006745099259773619545623692882161367026324069754047935205197405410348516798706677778839870157117614346079006190506251578369476561129106768237088298646216941156526296494287589126706469975404040325634910290392295066762902049752200300569175726527074032536078980610848985062237596740068429384399305056827").unwrap(),
                "DELTA".to_string() => BigNumber::from_dec("1290534116218716438320066296998198963418131286408035380529548316941923398410560113108756798582290425306108955869685395227366233856654792649735912224097611558139789753950408584482847689838795587330987971669161415485990020598912935103565044825010972005166748548886258351774424917360400285403279510922304340427648959687851483846826461162205002537903920975405118476175947131589471870709350253892921592871530107416727676553006745099259773619545623692882161367026324069754047935205197405410348516798706677778839870157117614346079006190506251578369476561129106768237088298646216941156526296494287589126706469975404040325634910290392295066762902049752200300569175726527074032536078980610848985062237596740068429384399305056827").unwrap()
            ],
            mj: BigNumber::from_dec("6461691768834933403326572830814516653957231030793837560544354737855803497655300429843454445497126568685843068983890896122000977852186661939211990733462807944627807336518424313388").unwrap(),
            alpha: BigNumber::from_dec("15019832071918025992746443764672619814038193111378331515587108416842661492145380306078894142589602719572721868876278167681416568660826925010252443227187708945569443211855207611790725668148973898984505481716393597614519674900381227829332926574199756037552484050924402042168089180098923015834621320789917504940014743171534983589909973404951099704530137974468076854105300698039259063850979260852809635517557147228671747794193846812925576696224430480061881651647832678242729843914670911122013426552560465450646733551042536367827359597663871827964634864281046557244830435551976095260520198343776886775651606213042069852854661258195991607677409638706741404211201971511463923164836371216756693954129390497870798334804568467571644016689534705243099458035791551892923659589930766121987359966906294865968827326523859020776548628352137573907151416719").unwrap(),
            t: btreemap![
                "0".to_string() => BigNumber::from_dec("45887522242738319279196889299657822541046664216878578336808042945125451139840040825561690968347044536762778150971829234756470526941028113519206229570365686216640687082274467331142763005798816544125258315029333996225576228590116929438471586380138255578593270656460773000013070410658372651131563857262584842602791566975020494202579932224190492541604218647017880022281498245192014620970073319585484343100002046222427390264027904112384802330678838982248984244928242410653065668507897204617392989726228386902372021470449499935996026031217415714201826609961699023358066569895830429212309740095153822634031758861936119220850").unwrap(),
                "1".to_string() => BigNumber::from_dec("62315956102176608163522366142177549463854112549383329033516258805992229683393503292402122036458817248822050639564495292440782572586989128395078476713764454421847936760805178292823293985681917429356971501554019491783994090052283433090567843404419170964322848476200015136166024698309879428880371165176020235842186203823876774428642545038271656317783553193239066260476414908819005866786045526592504595564056645215836902612548387633624382205555668857734880668539555354969249653395408944595536691227001815345554058263728667105204897931501062049048598129679732407281705284032102688379350669393498413591687438302475681130500").unwrap(),
                "2".to_string() => BigNumber::from_dec("62315956102176608163522366142177549463854112549383329033516258805992229683393503292402122036458817248822050639564495292440782572586989128395078476713764454421847936760805178292823293985681917429356971501554019491783994090052283433090567843404419170964322848476200015136166024698309879428880371165176020235842186203823876774428642545038271656317783553193239066260476414908819005866786045526592504595564056645215836902612548387633624382205555668857734880668539555354969249653395408944595536691227001815345554058263728667105204897931501062049048598129679732407281705284032102688379350669393498413591687438302475681130500").unwrap(),
                "3".to_string() => BigNumber::from_dec("62315956102176608163522366142177549463854112549383329033516258805992229683393503292402122036458817248822050639564495292440782572586989128395078476713764454421847936760805178292823293985681917429356971501554019491783994090052283433090567843404419170964322848476200015136166024698309879428880371165176020235842186203823876774428642545038271656317783553193239066260476414908819005866786045526592504595564056645215836902612548387633624382205555668857734880668539555354969249653395408944595536691227001815345554058263728667105204897931501062049048598129679732407281705284032102688379350669393498413591687438302475681130500").unwrap(),
                "DELTA".to_string() => BigNumber::from_dec("291567847375395063913000075071320372897694394455273554485157096725853148039190094768570336774949686386596377954571802384435577840746209087388228393480424885165676139209814280070316596727655404361235860371276359547881589483049819087235321499340059751433022683282973723009482722885112400459979181158380556177027546032272025001331081314455185047469222559849942000245305558585614856956998707245141416269449819698175812989579584958553289822513307102506010363715217187612856543152879318103443656469314082864192644475027424764965784594882785423148329118995164696741995413101066871131784641958921631480771696614061925102279").unwrap()
            ],
            predicate: predicate()
        }
    }

    pub fn primary_proof() -> PrimaryProof {
        PrimaryProof {
            eq_proof: eq_proof(),
            ge_proofs: vec![ge_proof()]
        }
    }

    pub fn init_non_revocation_proof() -> NonRevocInitProof {
        NonRevocInitProof {
            c_list_params: NonRevocProofXList {
                rho: GroupOrderElement::from_string("8A2A9CF5B0ECAC B57AC31CEC0D03 AFB7E29BE4E304 D304045A4F0E92 1D9432AC").unwrap(),
                r: GroupOrderElement::from_string("24B4BBA5DB9933 ADF916991A1C40 8BA4C20EC221EA A8111DB183D0C 2501A88F").unwrap(),
                r_prime: GroupOrderElement::from_string("3B234DB3441D4 996B163E14A602 43726262AB3B57 CA17B50750375E 1091EF19").unwrap(),
                r_prime_prime: GroupOrderElement::from_string("D5055082A70A68 CE92BDFF8F4538 2343CAB09F57CE D2FA395CA8BBE5 1AC83CB0").unwrap(),
                r_prime_prime_prime: GroupOrderElement::from_string("D34948AE816A31 ABC60A7E4643F8 BF3048382937D3 7112FA3BBE8FC2 18593C29").unwrap(),
                o: GroupOrderElement::from_string("27F9DA9768BC96 426652C38F6DA7 BA53401DBB1C77 EB4299D372EA58 198A91AD").unwrap(),
                o_prime: GroupOrderElement::from_string("259B3946C9D4A9 B30A8FF71E1231 4C66E9F14FB2A6 732A14ED70AA89 16AC4873").unwrap(),
                m: GroupOrderElement::from_string("E4982647B10AEA DD01B4ACC63386 E2EE429481583C F25EF18A496A45 1C711A92").unwrap(),
                m_prime: GroupOrderElement::from_string("110DF73182F127 D09865A68A74A5 E7E29C6E7423F2 CC41CF3AD171A5 1C9D01A3").unwrap(),
                t: GroupOrderElement::from_string("ADAD18FDDE30C5 AEE10358FF21C8 D475F22EE97DC0 C8C6E60B0E46C2 EB3CF17").unwrap(),
                t_prime: GroupOrderElement::from_string("A07F08476E5AB9 E159C1517FA490 3F58E661D36607 2FC10CD7678555 314899F").unwrap(),
                m2: GroupOrderElement::from_string("7D412BFCA6D402 79B043B875CBB3 701CAE80805BED 1F6D7DD6247DBE 99A79BA").unwrap(),
                s: GroupOrderElement::from_string("B009D6601604D9 2CC464DFBFBD0D 2CD0A782F3618 74742156EA34EE 7D1132A").unwrap(),
                c: GroupOrderElement::from_string("FC3A0DC778C70B 307B5E69297040 7D2C9B5223FAB7 C95B27163873DF 2361F8F").unwrap()
            },
            tau_list_params: NonRevocProofXList {
                rho: GroupOrderElement::from_string("2F1C9EA7FAAB4C 71826D0041F7A1 58142621690111 4598BDE2886E9F 22674C7D").unwrap(),
                r: GroupOrderElement::from_string("DFBA527CDEB256 E575333F20E87 2E12F8BC58EB82 80B6D7592BECCC 177AD1C0").unwrap(),
                r_prime: GroupOrderElement::from_string("E11E4E48BC4AC3 B6D4DA526AFA95 CE2FF60BD8B50D 136F4DB647040F 1C6D18A").unwrap(),
                r_prime_prime: GroupOrderElement::from_string("40F5A8778FF8E8 9FF1A033631C86 48114E1936A2D3 8BBA7C53D7E872 B222556").unwrap(),
                r_prime_prime_prime: GroupOrderElement::from_string("720123FAFF4C5A D9341B8D3A0BCB BA905852B13E13 376608BD7617BE B6C0D13").unwrap(),
                o: GroupOrderElement::from_string("4A4CC2356D98B3 B9467C70B91BA0 BBB22548D9D4EE 709C781DD07F42 241B8DA0").unwrap(),
                o_prime: GroupOrderElement::from_string("97A002E7AE6612 35DA7321DAAE70 3E7122B4486FF4 110FE1D3DF8A25 6947A2E").unwrap(),
                m: GroupOrderElement::from_string("4FABBC3D15A918 26697C521E738 328EC6AEB764CC 44112C1CF3DAFC 194F785E").unwrap(),
                m_prime: GroupOrderElement::from_string("1BB49B5FC458E7 7D665C7EDB74CD BBD5D5532C248E 84EFD20CCE013A 73C5D93").unwrap(),
                t: GroupOrderElement::from_string("372F58AEDBB4AC 37E8C58FA05942 62B2BD31C1BC79 3FB78814E96FD9 1172571F").unwrap(),
                t_prime: GroupOrderElement::from_string("27AB5074A81972 29496BDA901DCE D8130635467C94 49204DBF040B11 E4FEED4").unwrap(),
                m2: GroupOrderElement::from_string("2156CC1D7B2984 B8557020CC20B 716F30DBCDB801 F1F788A63440BC 1F0F9075").unwrap(),
                s: GroupOrderElement::from_string("2DE752A04C7430 EF831F0E28F05C CCF2DF0AFCCA7D 84D879AFACFE99 EA2C0F5").unwrap(),
                c: GroupOrderElement::from_string("819BCE9EE02FC4 83514DA58858A0 1A84A8BEB96D79 F554147480C711 1594829").unwrap()
            },
            c_list: NonRevocProofCList {
                e: PointG1::from_string("false 87EEAF680B4A36 E72D7F024B2871 A9FAD9451A4168 100BAB7A3C3281 3FCE336A E7EDD567DD92E8 551A3A89648331 DBABD11D194299 4C9400040AE4A8 47A69A51 C117C7422992B4 F239A98C89CA17 C1477E3A95CD33 CEC5BEE692BD1F C69F45C").unwrap(),
                d: PointG1::from_string("false CFA66C3918514F B90B321EFB56D3 2AA291D2AEA24E FFB1C1F315E1DC 2B577B63 5D8C8CDE96778F 325D25EB7E2DD 3257FFDE8183 46A549B8E5F0DF 458E0180 6F0F0289DBF93B F0BACB0792D4B6 615A73CF9DEB7D 91C0DE4FCF6B4F 1382E98C").unwrap(),
                a: PointG1::from_string("false DBC13D7E8A33E0 9AA28769090E48 57D17ECA374FFB E9ADD741D0464E 2510E16F CE9ADCE45A4605 86BB828C980E9D CC1444DE2EF598 EF240490E4DC9B 657297D1 8DD5AC68A80225 32713D99D7DA5C EAD54FC578CFF1 E091EB43A8B85E 17B7ABA2").unwrap(),
                g: PointG1::from_string("false 4692B4F2A26AE5 AE0931060B89ED 3D0BDB3C423D50 B9370ECEA4C42D 2ACF58F0 5B4AACC7B3744C 4DF0EFEFF335CE 3175469DBFCEAA CB9B03A8A4FDF9 5D47FDD2 8FD395B3BE086F 82D060A84BA908 498D5BAF7E74E8 46DFF513041C6E 14618FF3").unwrap(),
                w: PointG2::from_string("false 31429403AFB0D0 24CC7FC9F7BC5D E4D72445A5FE55 CF1654884058B9 1BCA7F68 3C8F98067CF378 FD30291A5458C9 95A052167C2B0A 23820F077B129B 20A9ADD7 7259B9061913F9 7139E0919E6353 4E14A1D637EDF8 B69029B9AAF354 A02522B DD4888AC016D57 5F9F2ECFB7F6DD 3F3ADDB64CBF87 2E297B4851A222 19BC3220 FFFFFF7D07A8A8 FFFF7888802F07 FFC63D474548B7 F417D05FB10933 95E45DD 0 0 0 0 0").unwrap(),
                s: PointG2::from_string("false 5C7FC3BE93CDA6 52659F0E393BE3 7865D5D9AAC549 839EBC8E7F8D56 17A574E39 C2FFB861B74025 DD36A67440AEB7 4720101773569F 3B655BFFDC89C1 1AFB9BF4A 93601BFA88028E 3685037460F9CF 886B503D5EA2CC 5390350C9C77DE 11F25D2A7 40D227A8BF8B01 BFB3F8E0C4A899 ABF04838C8AB96 9AAA293B8D2AA 1306E80C7 B18E2CB0226B3 6C5DB0F4876E80 F7140D95FD6DB7 BBE850A8716C97 6867E792 BB7DA64C1C1E94 9FC777B6D91587 9C0078E5F36B4E 452B316239ABCA 427CB9FC").unwrap(),
                u: PointG2::from_string("false 2995D5B792321C 6CFFC4111977B2 29B3B195516E87 97754F709D0572 1A4602690 EA9A5232B7E92A 6AFFD087B62E60 A28787110ED9A8 E59EBD7281AFBE 187B76B62 FF249B4BA0B0AE D00CF4EB802A9C 2C63D43E4CF9F6 C0134A0CFE967B 136C90005 B32EE24320FD74 D6B59A50713BCB 5F756462E1EC00 196427A65CE4F3 ED139245 327877521C2D90 510CEDD397E646 794D44AC6583E2 BC2C75711AC67E 6A0FD899 4AB71272756C5D 7F327DB48DDFC8 F16F69AE45D4B2 30533915443530 2EECF92").unwrap()
            },
            tau_list: NonRevocProofTauList {
                t1: PointG1::from_string("false 3061D958599372 B7DE65CC908BF1 E67B12B2296E7C 24C153C979FD58 36787003 8E1C4E1E9F1E7A 43536B649C287 B7D9E236D8040F D6A1DC1330EF6B 4899713B B023F4477A79A3 F8BC7EC138960A DD66B6CC87D997 15E53AC4AF12D7 1482F91").unwrap(),
                t2: PointG1::from_string("false 7CA87E1D62FA9E D34FF51D2ACD97 3350AD96F5802B E630B0FE95AC37 5702010C EB7233002B21E6 9CAA9A0F7F90A0 FAA9FB7995E221 AEA12987B4B57C 66A362A8 21A9932A2130AA F857C1E98F334E 45E3F984BEF072 41C33799E32E2B 18144B56").unwrap(),
                t3: Pair::from_string("2FE4DFE1A46F49 E43267F2461FAB 803285C73F17A9 D9726CF0CDBFA3 210B51DB C75F938CE0F9C8 2B1BC605543AEC D451FD7A6E8589 E07CD7353B10D5 8C30A04 572D8C7D924D19 17380E6ADF7325 C5E2A1FF0CE7B5 70144A5D071871 1D583888 F752222178D515 A5793DA336E9D 327A4E202957BE DCD5743930A7B4 9E20633 F0D28BFC238578 E2F5F57D91DBF2 DA5C8083BCCDA2 26B08EB6147A80 5C57A7A 78E07D8BC2728 CB92734E9E0722 C26D4577FAEF96 F9255E04EE123C 1F9FC5FA 2F4C8341CDF86B CCDC748141BF23 EDD6E500C6378D B308C907152A1D 1C9265D1 427ACF6366CA59 7C53E68BE3113E 4081717D6C4463 8284812FA0C83D 1761FC0F C6CF1D7F34A02E 9DA756D9CB7B7A 826781748A8EF9 B798DA22EBD513 91E6E55 28F1B7C5D89541 75616631E40860 CE5CC9D391625A 65D9C07CC87540 1FC3B54A 87B423F7E9B883 6DB33677FE50FF 9E0795AC202574 6461442C0200D6 15AC82C6 FBC188DC2E2167 1BC83BD658EB54 80A5236180DEBA FC9FBE71BBD950 1FC6B6EF").unwrap(),
                t4: Pair::from_string("F559B558568F00 2E5703978652E4 84ABB1EFBDE1F5 24F60F8A18B2E9 1089AEFD E0550ED79B610A 60942E9FF0DD2B E8011DAE5780 1C28B2523E6BBB 12FFB2C0 72357BA6624136 9BE8465A8A1C42 B336C83289455F DE3F9F26FEAC0 A8A9EB6 AF377021835DE 6A2D8CE5E73F9C 5C4BABCD6E2408 95D1EF22E5623D 12523BC3 4E9D466474F164 4E46BDCDE3AA66 633386B385D7B5 DE3001C9EA78C4 DE69863 2100B10EB4F866 C75D4B617F38A7 DDDD779FC3FD60 B1768840B262E7 81D419F 46458D320AE1D2 6091232786A4EB 2CC71441BBDE10 655451AD6AA1B7 598A8ED 91DD81867CAE43 2DA9E7382C5570 3E50D4D63D2A5C E7ACF6EAC4D3CB 24F131F1 4FCB9EAC7CDAB2 D31F70DC453C37 2ED71C2B2F0DF4 ECBF8FC8FFFC53 129B4824 ED10302BCB912 C1F12B735A4350 2D3A1FF226480C 9BF59AD8B50BB5 185D2059 22E99F8CBD0CC3 8653D4C3E8893B ACED9F3ADED327 2742931E12B464 6CF1027 C431848A41206E 4BE80A43D46CB5 EE1BE106103718 F0AC7FBB3115FE 243C4C16").unwrap(),
                t5: PointG1::from_string("false 239BE83F71CABC BC84B407A1E510 D8A109D51A552E 7752BBBF303ECA 31F880D4 58623E2A9619FA D507B8BF84D1B9 EE9E297E6D1E01 E0A8C868FC72A0 593B9A26 D35CC32FDBC48D E7F36E878FAD2B EBA44AA576C2EC 88187C505D91CC 4445E01").unwrap(),
                t6: PointG1::from_string("false C078373DD322F4 FEA55734A98E0D E5BBEC1DE9A4E7 9A315DB3BB6F9D 3D55331C 24E814FB1FCD62 CD0FBB2648C004 581C21FDBACE14 FF1A13C4F7B6B9 66427E6F 4A8D875D96104E A946A9EF03E037 F77F419B042594 8DF9D4EBE16971 45E8764").unwrap(),
                t7: Pair::from_string("6BF617224E4CF3 F587E726F82F9F 2A3BBB00C43493 E69BACAD5654F3 229E5A94 B75BBEDD0B7565 31D93CF371F1BA 32F8E0B1702B22 ECE60840C67AD3 23B2FA97 2581921C62F012 A795043D98654A D9C2F0FAE14AE0 4F59CF2B2EC00D 663D0C3 2FA571E3BFF816 CD5AB1B2D661A3 E11775A129AA9B 4B7DAA690616BF 8EE457 2F475F2C7CEB30 595C5003D5BB65 C530979B467E22 AFBD304ADAD36C 54950BD A01ED36128EA5B 22EF123884BF34 716514958414E A0C702628F4F3C 122FED2E 5843188B155AEF 4BD931FD09862A E8B84785098ADF 986A86681B3D54 7342D1B 7D6A963E5DAB86 CA8985E39971C1 8DC57FB4BF4C9E 209F3DE93E9066 41DE3D2 F5A695AFDF6F12 8AE2105C4C4CFB D206C971C7523A 1EE3A385B4AEE2 EA5790E B0E195CEC810C4 16AD2E1D898E7B BA3CCCBF9F535B 4F711DD6697A1A 15C9066E 89F1D711FA08F6 C63A584DE7E0CF AB59A5AA104A78 5146DBA647C4D 1150FD24 A0046E5FF148C9 DDEFBED8178CF7 F0CA0DCFBC974F 803FC84CB514AD 1591FB").unwrap(),
                t8: Pair::from_string("E892C846B7DC2C 4760838C68B088 B1B6DDF183D5EF E3C1FB1D99656 1A0FB1F8 A6F8A65FBDCD05 1DFE1FE8B4101E 2A63E672EBCD93 46F16A30D6481B 1235B7EF 2DFDFCB743ED0F CA1701281076E6 806D4C8D1D2E7 1AD1C591ACC4F9 2CFBC53 F851B9BFD640B 964EAC3AA0F00D 8FA1C2AFE168CE B4C5E83208F7CB 2472470C 939F2540FE6132 34570164DFAE0 3CA350D731E47E D62468BB8D1951 15010B4B 27D23A1C9F80A0 7BB0B73BA02719 9F7700CC2A341A DFB66D9C48655F 145BB54D EF8C35953B1FA9 7DE3EB9952F773 A8041ED9C789D5 A3500BF02E7A95 236FB4C3 7A5DFEDF9DE0C7 74D0DA5B00B30E BE32F6E0DC013 32832510A0DBDE 152902DA 3B3B10E4606449 7A8CAE17A030B0 982AE2808F5D57 C4079A513FA5B1 15A9F25F 3FA304277D2DC7 7161510E56CA4 F0A4A5490DD695 F066E5C4C79106 CCF8D3E B866E0BFE3CA06 A5CD4213974007 B5F8A75B27074C 4995CABA1A07C0 14AB6981 E1011C2B73FC7C 1213DB50454659 11E19BB4D748F3 18EBB8E894FEFB 1512725").unwrap()
            }
        }
    }

    pub fn non_revoc_proof() -> NonRevocProof {
        NonRevocProof {
            x_list: NonRevocProofXList {
                rho: GroupOrderElement::from_string("862EAEC368F8BE 848D2F871E101A 2E91FFA9DE85A7 AC1F5A5C4BDE56 16E43DCF").unwrap(),
                r: GroupOrderElement::from_string("D0642C8FC9CD0C 4102C1474B2EC7 D927670781F436 205DEB89AEB30D 2BAA847").unwrap(),
                r_prime: GroupOrderElement::from_string("50AE77DF5F4FCF 7409D48B6518BC 4072381C958C32 C22B13AC703D7C D63094C").unwrap(),
                r_prime_prime: GroupOrderElement::from_string("E36B82ADBFD7AA 3CCE79B3E4E774 58B4847D148754 A6D1C5D21ADF4 72FA71B").unwrap(),
                r_prime_prime_prime: GroupOrderElement::from_string("CED70672958514 C9690F9F0C3C12 9372FA695565DB E3C3BEDB407029 15A0D18A").unwrap(),
                o: GroupOrderElement::from_string("32FAB652969BE6 517A7FF317757D D34EC9DC7F1186 90E0C9FCEDA9B5 19B2553E").unwrap(),
                o_prime: GroupOrderElement::from_string("ABAF020163F3F3 B271F5EA6143C2 232BDF2F73D382 B9F72199751258 1A45C9D9").unwrap(),
                m: GroupOrderElement::from_string("6BBF3F293B6EE4 8B74DBFC74B5B9 C52AFFBD85F720 97DFD5464AE6BE 11C22EEB").unwrap(),
                m_prime: GroupOrderElement::from_string("60F60877A17AB5 D18C7AFA6DBC2B 259C5531B7A142 E797E2D6C0DDCA B9E2616").unwrap(),
                t: GroupOrderElement::from_string("15FB7F7FC34B3F 4C2F0140A4A584 14CD6B6D5D455B 9C63345F66E892 21B88E3F").unwrap(),
                t_prime: GroupOrderElement::from_string("179B1F02AA6FB4 5E1E2ED844C75A BDF47D8F55BF90 192E37622D8CA0 1634FC27").unwrap(),
                m2: GroupOrderElement::from_string("EB43877A948FC4 52B12394658B53 394E050536B5E6 F44634D076AB0 1D89C97F").unwrap(),
                s: GroupOrderElement::from_string("84BC05710625A1 DED5F03DF74609 5F72CE7609971B 2B43CA5E2A5C03 350174").unwrap(),
                c: GroupOrderElement::from_string("7B5C7449CE3E59 34EADC67AD3E9E D634E35BF03EAC 63AE8185057976 9925E1").unwrap()
            },
            c_list: NonRevocProofCList {
                e: PointG1::from_string("false 87EEAF680B4A36 E72D7F024B2871 A9FAD9451A4168 100BAB7A3C3281 3FCE336A E7EDD567DD92E8 551A3A89648331 DBABD11D194299 4C9400040AE4A8 47A69A51 C117C7422992B4 F239A98C89CA17 C1477E3A95CD33 CEC5BEE692BD1F C69F45C").unwrap(),
                d: PointG1::from_string("false CFA66C3918514F B90B321EFB56D3 2AA291D2AEA24E FFB1C1F315E1DC 2B577B63 5D8C8CDE96778F 325D25EB7E2DD 3257FFDE8183 46A549B8E5F0DF 458E0180 6F0F0289DBF93B F0BACB0792D4B6 615A73CF9DEB7D 91C0DE4FCF6B4F 1382E98C").unwrap(),
                a: PointG1::from_string("false DBC13D7E8A33E0 9AA28769090E48 57D17ECA374FFB E9ADD741D0464E 2510E16F CE9ADCE45A4605 86BB828C980E9D CC1444DE2EF598 EF240490E4DC9B 657297D1 8DD5AC68A80225 32713D99D7DA5C EAD54FC578CFF1 E091EB43A8B85E 17B7ABA2").unwrap(),
                g: PointG1::from_string("false 4692B4F2A26AE5 AE0931060B89ED 3D0BDB3C423D50 B9370ECEA4C42D 2ACF58F0 5B4AACC7B3744C 4DF0EFEFF335CE 3175469DBFCEAA CB9B03A8A4FDF9 5D47FDD2 8FD395B3BE086F 82D060A84BA908 498D5BAF7E74E8 46DFF513041C6E 14618FF3").unwrap(),
                w: PointG2::from_string("false 31429403AFB0D0 24CC7FC9F7BC5D E4D72445A5FE55 CF1654884058B9 1BCA7F68 3C8F98067CF378 FD30291A5458C9 95A052167C2B0A 23820F077B129B 20A9ADD7 7259B9061913F9 7139E0919E6353 4E14A1D637EDF8 B69029B9AAF354 A02522B DD4888AC016D57 5F9F2ECFB7F6DD 3F3ADDB64CBF87 2E297B4851A222 19BC3220 FFFFFF7D07A8A8 FFFF7888802F07 FFC63D474548B7 F417D05FB10933 95E45DD 0 0 0 0 0").unwrap(),
                s: PointG2::from_string("false 5C7FC3BE93CDA6 52659F0E393BE3 7865D5D9AAC549 839EBC8E7F8D56 17A574E39 C2FFB861B74025 DD36A67440AEB7 4720101773569F 3B655BFFDC89C1 1AFB9BF4A 93601BFA88028E 3685037460F9CF 886B503D5EA2CC 5390350C9C77DE 11F25D2A7 40D227A8BF8B01 BFB3F8E0C4A899 ABF04838C8AB96 9AAA293B8D2AA 1306E80C7 B18E2CB0226B3 6C5DB0F4876E80 F7140D95FD6DB7 BBE850A8716C97 6867E792 BB7DA64C1C1E94 9FC777B6D91587 9C0078E5F36B4E 452B316239ABCA 427CB9FC").unwrap(),
                u: PointG2::from_string("false 2995D5B792321C 6CFFC4111977B2 29B3B195516E87 97754F709D0572 1A4602690 EA9A5232B7E92A 6AFFD087B62E60 A28787110ED9A8 E59EBD7281AFBE 187B76B62 FF249B4BA0B0AE D00CF4EB802A9C 2C63D43E4CF9F6 C0134A0CFE967B 136C90005 B32EE24320FD74 D6B59A50713BCB 5F756462E1EC00 196427A65CE4F3 ED139245 327877521C2D90 510CEDD397E646 794D44AC6583E2 BC2C75711AC67E 6A0FD899 4AB71272756C5D 7F327DB48DDFC8 F16F69AE45D4B2 30533915443530 2EECF92").unwrap()
            }
        }
    }

    pub fn sub_proof_request() -> SubProofRequest {
        let mut sub_proof_request_builder = SubProofRequestBuilder::new().unwrap();
        sub_proof_request_builder.add_revealed_attr("name").unwrap();
        sub_proof_request_builder.add_predicate("age", "GE", 18).unwrap();
        sub_proof_request_builder.finalize().unwrap()
    }

    pub fn revealed_attrs() -> BTreeSet<String> {
        btreeset!["name".to_owned()]
    }

    pub fn unrevealed_attrs() -> BTreeSet<String> {
        btreeset!["height".to_owned(), "age".to_owned(), "sex".to_owned()]
    }

    pub fn credential_revealed_attributes_values() -> CredentialValues {
        let mut credential_values_builder = CredentialValuesBuilder::new().unwrap();
        credential_values_builder.add_dec_known("name", "1139481716457488690172217916278103335").unwrap();
        credential_values_builder.finalize().unwrap()
    }

    pub fn predicate() -> Predicate {
        Predicate {
            attr_name: "age".to_owned(),
            p_type: PredicateType::GE,
            value: 18
        }
    }
}<|MERGE_RESOLUTION|>--- conflicted
+++ resolved
@@ -7,11 +7,8 @@
 use utils::commitment::get_pedersen_commitment;
 use utils::get_hash_as_int;
 
-<<<<<<< HEAD
-use std::collections::{BTreeMap, BTreeSet};
-=======
 use std::collections::{HashMap, HashSet};
->>>>>>> 251a2fb1
+
 use std::iter::FromIterator;
 
 /// Credentials owner that can proof and partially disclose the credentials to verifier.
@@ -299,22 +296,9 @@
             ordered_r_values.push(r_value.clone()?);
 
             let r_inverse = r_value.inverse(&pr_pub_key.n, Some(&mut ctx))?;
-<<<<<<< HEAD
-            let val = get_pedersen_commitment(
-                &r_inverse,
-                &key_correctness_proof.c,
-                &pr_pub_key.s,
-                &xr_cap_value,
-                &pr_pub_key.n,
-                &mut ctx,
-            )?;
-
-            r_cap.insert(key.to_owned(), val);
-=======
             let val = get_pedersen_commitment(&r_inverse, &key_correctness_proof.c,
                                               &pr_pub_key.s, &xr_cap_value, &pr_pub_key.n, &mut ctx)?;
             ordered_r_cap_values.push(val);
->>>>>>> 251a2fb1
         }
 
         let mut values: Vec<u8> = Vec::new();
