--- conflicted
+++ resolved
@@ -81,7 +81,6 @@
     }
 }
 
-<<<<<<< HEAD
 /// The m value for attributes,
 /// commitments also store a blinding factor
 #[derive(Debug, Serialize, Deserialize, Eq, PartialEq)]
@@ -148,9 +147,6 @@
 impl<'a> JsonDecodable<'a> for CredentialValue {}
 
 /// Values of attributes from `Claim Schema` (must be integers).
-=======
-/// Values of attributes from `Credential Schema` (must be integers).
->>>>>>> 62b777df
 #[derive(Debug)]
 pub struct CredentialValues {
     attrs_values: BTreeMap<String, CredentialValue>,
