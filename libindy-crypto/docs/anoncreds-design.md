# Anonymous Credentials (anoncreds) crypto support
Initial version of anoncreds protocol was implemented as part of Indy SDK (https://github.com/hyperledger/indy-sdk). After some discussion and community requests we decided to move low level anoncreds crypto code to indy-crypto project. This should allow the crypto to be audited and shared with other projects.

## Main ideas
1. Indy-crypto will not provide high level anoncreds protocol details and persistence. It will support low level crypto entities only. 
1. API defines 3 actors:
    * Issuer - trust source that provides credentials to prover
    * Prover - credentials owner that can proof and partially disclose the credentials to verifier
    * Verifier - party that wants to check that prover has some credentials provided by issuer
1. The list of entities that indy-crypto operates on:
    * Credential Schema - a list of attribute names in a Credential
    * Credential Values - values of a Credential Schema's attributes corresponding to a specific prover (must be integers)
    * Credential Signature - Issuer's signature over Credential Values
    * Issuer keys (public). Contains 2 parts. One for signing primary credentials (credential values) and second for signing non-revocation part of the credential. These keys are used to prove that credential was issued and has not been revoked by the issuer. Issuer keys must be uniquely identifiable and accessible by all parties.
    * Revocation Registry. Contains revocation keys, accumulator and accumulator tails. Public part of revocation registry must be published by Issuer on a tamper-evident and highly available storage and can be used to prove that the credential hasn't been revoked.
    * Master secret - Secret key encoded in a credential that is used to prove that prover owns the credential. Prover blinds the master secret, gives it to the issuer who then encodes this blinded secret in the credential. The objective of blinding the master secret is preventing the "identity leak" of the prover even if the Issuer and Verifier collude.
    * Predicate - Some condition that must be satisfied. The verifier can either ask the prover to reveal the attributes or satisfy some predicate over the attribute.
    * Proof is complex crypto structure created by prover over multiple credentials that allows to prove that prover:
      * Knows signature over credentials issued with specific issuer keys (identified by key id)
      * Credential contains attributes with specific values that prover wants to disclose
      * Credential contains attributes with valid predicates that verifier wants the prover to satisfy.
    * Sub Proof request - input to create a Proof from a specific credential; contains attributes to be revealed and predicates to be satisfied. A proof can be composed of several Sub proofs.
    * Revocation - An issuer while issuing a credential can embed an special attribute called revocation id/index. To revoke the credential, the issuer publishes to the world that credential with a particular id is revoked.
    * Accumulator - A data structure used to hold the ids of non-revoked credentials. While issuing the credential, issuer adds the revocation id to the accumulator and while revoking that credential, the issuer removes that credential's id from the accumulator. Since an accumulator can hold only a fixed number of elements, multiple accumulators can be used by the issuer.
    * Witness - Data required by the prover to prove that a particular credential is not revoked; i.e credential id is present in accumulator.
    * Tails - The user's witness has to be updated each time a credential is revoked, the user calculates the updates witness using already published data by the Issuer, this data is called validity tails or just "tails". The "tails" don't change with the accumulator.
1. For each entity API will provide the methods to perform serialization and deserialization that will allow network entities transfer between actors.
1. FFI C API will use OpenSSL style entities handling. Entities referenced will be represent as untyped pointers. Library will provide functions for entities allocation, manipulation and deallocation. 

## API 
### API V2
#### Goals
* Indy Crypto should have ability to work with large volume of Tails (can be larger rather RAM)
  *  should allow to calculate revocation witness on cloud agent with minimal disclosing sensitive data
* API entities should be consistent with Indy Ledger transactions

#### Changes
* `RevocationRegistry` now will be created without full `Tails` in RAM as part of returned value.
Instead of it, TailsGenerator will be returned to generate all tails one by one and store in application manner.
* `Witness` now became in separate entity and should be updated out of call `ProofBuilder::add_sub_proof_request`
* IndyCrypto defines `RevocationTailAccessor` trait. Application should implement this and handle calls from IndyCrypto such as `access_tail(id, indy_crypto_cb(tail))`

### Credential and Proof attributes builders
```Rust
CredentialSchemaBuilder::new() -> Result<CredentialSchemaBuilder, IndyCryptoError>

CredentialSchemaBuilder::add_attr(mut self, attr: &str) ->
                                       Result<CredentialSchemaBuilder, IndyCryptoError>

CredentialSchemaBuilder::finalize(self) -> Result<CredentialSchema, IndyCryptoError>

CredentialValuesBuilder::new() -> Result<CredentialValuesBuilder, IndyCryptoError>

CredentialValuesBuilder::add_value(mut self, attr: &str, dec_value: &str) ->
                                 Result<CredentialValuesBuilder, IndyCryptoError>

CredentialValuesBuilder::finalize(self) -> Result<CredentialValues, IndyCryptoError>

SubProofRequestBuilder::new() -> Result<SubProofRequestBuilder, IndyCryptoError>

SubProofRequestBuilder::add_revealed_attr(mut self, attr: &str) -> 
                                      Result<SubProofRequestBuilder, IndyCryptoError>


SubProofRequestBuilder::add_predicate(mut self, predicate: &Predicate) -> 
                                      Result<SubProofRequestBuilder, IndyCryptoError>

SubProofRequestBuilder::finalize(self) -> Result<SubProofRequest, IndyCryptoError>
```

### Tails
```Rust
impl Iterator<Tail> for RevocationTailsGenerator

RevocationTailsGenerator::next() -> Option<Tail>

Tail::from_bytes(bytes: &[u8]) -> Result<Tail, IndyCryptoError>
Tail::to_bytes(&self) -> Vec<u8>

trait RevocationTailsAccessor {
    fn access_tail(&self, tail_id: u32, accessor: &mut FnMut(&Tail)) -> Result<(), IndyCryptoError)>
}
```

### Witness
```Rust
Witness::new<RTA>(rev_idx: u32,
                  max_cred_num: u32,
                  r_reg_delta: &RevocationRegisterDelta /* from initial moment to current */,
                  r_tails_accessor: RTA) -> Result<Witness, IndyCryptoError>
                    where RTA: RevocationTailsAccessor

Witness::update<RTA>(&mut self, delta: &RevocationRegisterDelta, rev_idx: u32, max_cred_num: u32, r_tails_accessor: RTA) ->
                     Result<(), IndyCryptoError>
                        where RTA: RevocationTailsAccessor
```

### RevocationRegistry
```Rust
struct RevocationRegistry {
    acc: PointG2,
}

RevocationRegistry::apply_delta(&mut self, delta: &RevocationRegistryDelta) -> ()
RevocationRegistry::revert_delta(&mut self, delta: &RevocationRegistryDelta) -> ()

RevocationRegistry::from_json(&str)
```

### RevocationRegistryDelta
```Rust
struct RevocationRegistryDelta {
    start_acc: PointG2,
    issued: HashSet<u32>,
    revoked: HashSet<u32>,
    acc: PointG2,
}

RevocationRegistryDelta::join(&mut self, other: &RevocationRegistryDelta) -> ()
RevocationRegistryDelta::revert(&mut self, other: &RevocationRegistryDelta) -> ()
```

### Issuer
```Rust
<<<<<<< HEAD
Issuer::new_cred_def(attrs: &ClaimSchema, support_revocation: bool) ->    
                          Result<(CredentialPublicKey, CredentialPrivateKey), IndyCryptoError>

Issuer::new_revocation_registry_def(issuer_pub_key: &CredentialPublicKey,
                              max_claim_num: u32) -> Result<(RevocationRegistryDefPublic,                                                              
                                                           RevocationRegistryDefPrivate), 
                                                                      IndyCryptoError>
Issuer::sign_claim(prover_id: &str,
                 blnd_ms: &BlindedMasterSecret,
                 claim_values: &ClaimValues,
                 issuer_pub_key: &CredentialPublicKey,
                 issuer_priv_key: &CredentialPrivateKey,
                 rev_idx: Option<u32>,
                 r_reg_pub: Option<&mut RevocationRegistryDefPublic>,
                 r_reg_priv: Option<&RevocationRegistryDefPrivate>) ->         
                                        Result<ClaimSignature, IndyCryptoError>

Issuer::revoke_claim(r_reg_pub: &mutRevocationRegistryPublic,
               rev_idx: u32) -> Result<(), IndyCryptoError>
=======
Issuer::new_cred_def(attrs: &CredentialSchema, support_revocation: bool) ->
                          Result<(CredentialPublicKey, CredentialPrivateKey, CredentialKeyCorrectnessProof), IndyCryptoError>

Issuer::new_revocation_registry_def(issuer_pub_key: &CredentialPublicKey,
                                    max_cred_num: u32,
                                    issuence_by_default: bool) -> Result<(RevocationKeyPublic,
                                                                          RevocationKeyPrivate,
                                                                          RevocationRegistry,
                                                                          RevocationTailsGenerator),
                                                                         IndyCryptoError>

Issuer::sign_credential<RTA>(prover_id: &str,
                             blinded_ms: &BlindedMasterSecret,
                             blinded_master_secret_correctness_proof: &BlindedMasterSecretProofCorrectness,
                             master_secret_blinding_nonce: &Nonce,
                             claim_issuance_nonce: &Nonce,
                             credential_values: &CredentialValues,
                             issuer_pub_key: &CredentialPublicKey,
                             issuer_priv_key: &CredentialPrivateKey,
                             rev_idx: Option<u32>,
                             max_cred_num: Option<u32>,
                             r_reg: Option<&mut RevocationRegistry>,
                             r_key_priv: Option<&RevocationKeyPrivate>,
                             rev_tails_accessor: RTA) ->
                                        Result<(CredentialSignature, SignatureCorrectnessProof, Optional<RevocationRegistryDelta>), IndyCryptoError>
                                            where RTA: RevocationTailsAccessor

Issuer::revoke_credential<RTA>(r_reg: &mut RevocationRegistry,
                               max_cred_num: u32,
                               rev_idx: u32,
                               r_tails_accessor: RTA) -> Result<RevocationRegistryDelta, IndyCryptoError>
                                where RTA: RevocationTailsAccessor
>>>>>>> 9c044242
```

### Prover
```Rust
Prover::new_master_secret() -> Result<MasterSecret, IndyCryptoError>

<<<<<<< HEAD
Prover::blind_master_secret(pub_key: &CredentialPublicKey,
                            ms: &MasterSecret) ->  Result<(BlindedMasterSecret,                                                                    
                                                           BlindedMasterSecretData), 
                                                                     IndyCryptoError>
Prover::process_claim_signature(claim_signature: &mut ClaimSignature,
                      blinded_master_secret_data: &BlindedMasterSecretData,
                      pub_key: &CredentialPublicKey,
                      r_reg: Option<&RevocationRegistryDefPublic>) -> Result<(), 
                                                                      IndyCryptoError>
Prover::new_proof_builder() -> Result<ProofBuilder, IndyCryptoError>

ProofBuilder::add_sub_proof_request(&mut self,
                        key_id: &str,
                        schema: &ClaimSchema,
                        claim_signature: &ClaimSignature,
                        claim_values: &ClaimValues,
                        pub_key: &CredentialPublicKey,
                        r_reg: Option<&RevocationRegistryDefPublic>,
                        sub_proof_req: &SubProofRequest) 
                                    -> Result<(),  IndyCryptoError>
=======
Prover::blind_master_secret(credential_pub_key: &CredentialPublicKey,
                            credential_key_correctness_proof: &CredentialKeyCorrectnessProof,
                            master_secret: &MasterSecret,
                            master_secret_blinding_nonce: &Nonce) -> Result<(BlindedMasterSecret,
                                                                             MasterSecretBlindingData,
                                                                             BlindedMasterSecretProofCorrectness),
                                                                            IndyCryptoError>

Prover::process_credential_signature(credential_signature: &mut CredentialSignature,
                                     blinded_master_secret_data: &BlindedMasterSecretData,
                                     p_pub_key: &CredentialPublicKey,
                                     r_pub_key: Option<&RevocationKeyPublic>) -> Result<(), IndyCryptoError>
Prover::new_proof_builder() -> Result<ProofBuilder, IndyCryptoError>

ProofBuilder::add_sub_proof_request(&mut self,
                                    key_id: &str,
                                    sub_proof_req: &SubProofRequest,
                                    schema: &CredentialSchema,
                                    credential_signature: &CredentialSignature,
                                    credential_values: &CredentialValues,
                                    pub_key: &CredentialPublicKey,
                                    r_reg: Option<&RevocationRegistry>
                                    witness: Option<&Witness>)
                                        -> Result<(),  IndyCryptoError>
>>>>>>> 9c044242

ProofBuilder::finalize(&mut self,
                       nonce: &Nonce,
                       ms: &MasterSecret) -> Result<Proof, IndyCryptoError>
```

### Verifier
```Rust
Verifier::new_nonce() -> Result<Nonce, IndyCryptoError>

Verifier::new_proof_verifier() -> Result<ProofVerifier, IndyCryptoError>

ProofVerifier::add_sub_proof_request(&mut self,
<<<<<<< HEAD
                              key_id: &str,
                              schema: &ClaimSchema,
                              p_pub_key: &CredentialPublicKey,
                              r_pub_key: Option<&CredentialRevocationPublicKey>,
                              r_reg: Option<&RevocationRegistryDefPublic>,
                              sub_proof_req: &SubProofRequest) 
                                           -> Result<(), IndyCryptoError>
=======
                                     key_id: &str,
                                     sub_proof_req: &SubProofRequest,
                                     schema: &CredentialSchema,
                                     p_pub_key: &CredentialPublicKey,
                                     r_pub_key: Option<&RevocationKeyPublic>,
                                     rev_reg: Option<&RevocationRegistry>)
                                            -> Result<(), IndyCryptoError>
>>>>>>> 9c044242


ProofVerifier::verify(self,
                      proof: &Proof,
                      nonce: &Nonce) -> Result<bool, IndyCryptoError>
```<|MERGE_RESOLUTION|>--- conflicted
+++ resolved
@@ -122,27 +122,6 @@
 
 ### Issuer
 ```Rust
-<<<<<<< HEAD
-Issuer::new_cred_def(attrs: &ClaimSchema, support_revocation: bool) ->    
-                          Result<(CredentialPublicKey, CredentialPrivateKey), IndyCryptoError>
-
-Issuer::new_revocation_registry_def(issuer_pub_key: &CredentialPublicKey,
-                              max_claim_num: u32) -> Result<(RevocationRegistryDefPublic,                                                              
-                                                           RevocationRegistryDefPrivate), 
-                                                                      IndyCryptoError>
-Issuer::sign_claim(prover_id: &str,
-                 blnd_ms: &BlindedMasterSecret,
-                 claim_values: &ClaimValues,
-                 issuer_pub_key: &CredentialPublicKey,
-                 issuer_priv_key: &CredentialPrivateKey,
-                 rev_idx: Option<u32>,
-                 r_reg_pub: Option<&mut RevocationRegistryDefPublic>,
-                 r_reg_priv: Option<&RevocationRegistryDefPrivate>) ->         
-                                        Result<ClaimSignature, IndyCryptoError>
-
-Issuer::revoke_claim(r_reg_pub: &mutRevocationRegistryPublic,
-               rev_idx: u32) -> Result<(), IndyCryptoError>
-=======
 Issuer::new_cred_def(attrs: &CredentialSchema, support_revocation: bool) ->
                           Result<(CredentialPublicKey, CredentialPrivateKey, CredentialKeyCorrectnessProof), IndyCryptoError>
 
@@ -175,35 +154,12 @@
                                rev_idx: u32,
                                r_tails_accessor: RTA) -> Result<RevocationRegistryDelta, IndyCryptoError>
                                 where RTA: RevocationTailsAccessor
->>>>>>> 9c044242
 ```
 
 ### Prover
 ```Rust
 Prover::new_master_secret() -> Result<MasterSecret, IndyCryptoError>
 
-<<<<<<< HEAD
-Prover::blind_master_secret(pub_key: &CredentialPublicKey,
-                            ms: &MasterSecret) ->  Result<(BlindedMasterSecret,                                                                    
-                                                           BlindedMasterSecretData), 
-                                                                     IndyCryptoError>
-Prover::process_claim_signature(claim_signature: &mut ClaimSignature,
-                      blinded_master_secret_data: &BlindedMasterSecretData,
-                      pub_key: &CredentialPublicKey,
-                      r_reg: Option<&RevocationRegistryDefPublic>) -> Result<(), 
-                                                                      IndyCryptoError>
-Prover::new_proof_builder() -> Result<ProofBuilder, IndyCryptoError>
-
-ProofBuilder::add_sub_proof_request(&mut self,
-                        key_id: &str,
-                        schema: &ClaimSchema,
-                        claim_signature: &ClaimSignature,
-                        claim_values: &ClaimValues,
-                        pub_key: &CredentialPublicKey,
-                        r_reg: Option<&RevocationRegistryDefPublic>,
-                        sub_proof_req: &SubProofRequest) 
-                                    -> Result<(),  IndyCryptoError>
-=======
 Prover::blind_master_secret(credential_pub_key: &CredentialPublicKey,
                             credential_key_correctness_proof: &CredentialKeyCorrectnessProof,
                             master_secret: &MasterSecret,
@@ -228,7 +184,6 @@
                                     r_reg: Option<&RevocationRegistry>
                                     witness: Option<&Witness>)
                                         -> Result<(),  IndyCryptoError>
->>>>>>> 9c044242
 
 ProofBuilder::finalize(&mut self,
                        nonce: &Nonce,
@@ -242,15 +197,6 @@
 Verifier::new_proof_verifier() -> Result<ProofVerifier, IndyCryptoError>
 
 ProofVerifier::add_sub_proof_request(&mut self,
-<<<<<<< HEAD
-                              key_id: &str,
-                              schema: &ClaimSchema,
-                              p_pub_key: &CredentialPublicKey,
-                              r_pub_key: Option<&CredentialRevocationPublicKey>,
-                              r_reg: Option<&RevocationRegistryDefPublic>,
-                              sub_proof_req: &SubProofRequest) 
-                                           -> Result<(), IndyCryptoError>
-=======
                                      key_id: &str,
                                      sub_proof_req: &SubProofRequest,
                                      schema: &CredentialSchema,
@@ -258,7 +204,6 @@
                                      r_pub_key: Option<&RevocationKeyPublic>,
                                      rev_reg: Option<&RevocationRegistry>)
                                             -> Result<(), IndyCryptoError>
->>>>>>> 9c044242
 
 
 ProofVerifier::verify(self,
